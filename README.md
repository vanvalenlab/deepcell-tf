--- conflicted
+++ resolved
@@ -56,11 +56,7 @@
     vanvalenlab/deepcell-tf:0.4.0-gpu
 ```
 
-<<<<<<< HEAD
 This will spin up a docker container with `deepcell-tf` installed and start a jupyter session using the default port 8888. This command also mounts a data folder (`$PWD/data`) and a scripts folder (`$PWD/scripts`) to the docker container so it can access data and Juyter notebooks stored on the host workstation. For any saved data or models to persist once the container is shut down, or be accessible outside of the container in general, it must be saved in these mounted directories. The default port can be changed to any non-reserved port by updating `-p 8888:8888` to, e.g., `-p 81:8888`. If you run across any errors getting started, you should either refer to the `deepcell-tf` for developers section or raise an issue on GitHub.
-=======
-This will spin up a docker container with `deepcell-tf` installed and start a jupyter session using the default port 8888. This command also mounts a data folder ($PWD/data) and a notebooks folder ($PWD/notebooks) to the docker container so it can access data and Juyter notebooks stored on the host workstation. For any saved data or models to persist once the container is shut down, or be accessible outside of the container in general, it must be saved in these mounted directories. "The default port can be changed to any non-reserved port by updating `-p 8888:8888` to, e.g., `-p 81:8888`. If you run across any errors getting started, you should either refer to the `deepcell-tf` for developers section or raise an issue on GitHub.
->>>>>>> c03f247c
 
 For examples of how to train models with the `deepcell-tf` library, check out the following notebooks:
 
