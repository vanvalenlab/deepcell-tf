sudo: false
dist: trusty

git:
  depth: false

language: python

python:
  - 2.7
  - 3.5
  - 3.6

env:
  - TF_VERSION=1.8.0
  - TF_VERSION=1.9.0
  - TF_VERSION=1.10.0
  - TF_VERSION=1.11.0
  - TF_VERSION=1.12.0

cache: pip

install:
  - pip install cython
  - pip install matplotlib
  - pip install nbformat
  - pip install scipy
  - pip install numpy
  - pip install pandas
  - pip install networkx
  - pip install scikit-learn
  - pip install scikit-image
  - pip install opencv-python
  - pip install pathlib
  - pip install keras_preprocessing>=1.0.6
  # install TensorFlow (CPU version).
  - pip install tensorflow==$TF_VERSION
  # install testing requirements
  - pip install pytest pytest-cov==2.5.1 pytest-pep8 coveralls
  # Install sphinx to check documentation build
  - pip install sphinx m2r
  # install deepcell with setup.py
  # - python setup.py install
  - python setup.py build_ext --inplace

script:
<<<<<<< HEAD
  - python -m pytest --cov=deepcell --pep8 deepcell tests
  - sphinx-build -nT -b dummy ./docs/source build/html
=======
  - pytest --cov=deepcell --pep8
>>>>>>> e2e30e5c

jobs:
  include:
    - stage: deploy
      if: (branch = master OR branch =~ ^r[0-9]+.[0-9]+) AND type != pull_request
      env: TF_VERSION=1.12.0
      python: 3.5
      script:
      - echo "$DOCKER_PASSWORD" | docker login -u "$DOCKER_USERNAME" --password-stdin
      - docker build -t "$TRAVIS_REPO_SLUG" .
      - docker images
      - docker tag "$TRAVIS_REPO_SLUG" "$TRAVIS_REPO_SLUG":latest
      - if [[ "$TRAVIS_BRANCH" != "master" ]] ; then docker tag "$TRAVIS_REPO_SLUG" "$TRAVIS_REPO_SLUG":"${TRAVIS_BRANCH#r}" ; fi
      - docker push "$TRAVIS_REPO_SLUG"

after_success:
  - coveralls<|MERGE_RESOLUTION|>--- conflicted
+++ resolved
@@ -44,12 +44,8 @@
   - python setup.py build_ext --inplace
 
 script:
-<<<<<<< HEAD
-  - python -m pytest --cov=deepcell --pep8 deepcell tests
+  - pytest --cov=deepcell --pep8
   - sphinx-build -nT -b dummy ./docs/source build/html
-=======
-  - pytest --cov=deepcell --pep8
->>>>>>> e2e30e5c
 
 jobs:
   include:
