--- conflicted
+++ resolved
@@ -21,25 +21,9 @@
 cache: pip
 
 install:
-<<<<<<< HEAD
-  - pip install cython
-  - pip install matplotlib
-  - pip install nbformat
-  - pip install scipy
-  - pip install numpy
-  - pip install pandas
-  - pip install networkx
-  - pip install scikit-learn
-  - pip install scikit-image
-  - pip install opencv-python
-  - pip install pathlib
-  - pip install keras_preprocessing>=1.0.6
-  - pip install keras_applications>=1.0.8
-=======
   # remove tensorflow from requirements.txt
   - sed -i "/tensorflow/d" requirements.txt
   - pip install -r requirements.txt
->>>>>>> f84e2334
   # install TensorFlow (CPU version).
   - pip install tensorflow==$TF_VERSION
   # install testing requirements
