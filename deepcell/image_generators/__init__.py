# Copyright 2016-2019 The Van Valen Lab at the California Institute of
# Technology (Caltech), with support from the Paul Allen Family Foundation,
# Google, & National Institutes of Health (NIH) under Grant U24CA224309-01.
# All rights reserved.
#
# Licensed under a modified Apache License, Version 2.0 (the "License");
# you may not use this file except in compliance with the License.
# You may obtain a copy of the License at
#
#     http://www.github.com/vanvalenlab/deepcell-tf/LICENSE
#
# The Work provided may be used for non-commercial academic purposes only.
# For any other use of the Work, including commercial use, please contact:
# vanvalenlab@gmail.com
#
# Neither the name of Caltech nor the names of its contributors may be used
# to endorse or promote products derived from this software without specific
# prior written permission.
#
# Unless required by applicable law or agreed to in writing, software
# distributed under the License is distributed on an "AS IS" BASIS,
# WITHOUT WARRANTIES OR CONDITIONS OF ANY KIND, either express or implied.
# See the License for the specific language governing permissions and
# limitations under the License.
# ==============================================================================
"""
Custom Image Data Generators used to generate augmented batches of training
data. These custom generators extend the keras.ImageDataGenerator, and allow
for training with label masks, bounding boxes, and more customized annotations.
"""

from __future__ import absolute_import
from __future__ import division
from __future__ import print_function

import warnings

import numpy as np

from tensorflow.keras import backend as K
from tensorflow.keras.utils import to_categorical

from deepcell.utils import transform_utils


def _transform_masks(y, transform, data_format=None, **kwargs):
    """Based on the transform key, apply a transform function to the masks.

    Refer to :mod:`deepcell.utils.transform_utils` for more information about
    available transforms. Caution for unknown transform keys.

    Args:
        y (numpy.array): Labels of ndim 4 or 5
        transform (str): Name of the transform, one of
            {"deepcell", "disc", "watershed", None}
        data_format (str): One of 'channels_first', 'channels_last'.
        kwargs (dict): Optional transform keyword arguments.

    Returns:
        numpy.array: the output of the given transform function on y

    Raises:
        ValueError: Rank of y is not 4 or 5.
        ValueError: Channel dimension of y is not 1.
        ValueError: Transform is invalid value.
    """
    valid_transforms = {
        'deepcell',  # deprecated for "pixelwise"
        'pixelwise',
        'disc',
        'watershed',  # deprecated for "outer-distance"
        'watershed-cont',  # deprecated for "outer-distance"
        'inner-distance',
        'outer-distance',
        'centroid',  # deprecated for "inner-distance"
        'fgbg'
    }
    if data_format is None:
        data_format = K.image_data_format()

    if y.ndim not in {4, 5}:
        raise ValueError('`labels` data must be of ndim 4 or 5.  Got', y.ndim)

    channel_axis = 1 if data_format == 'channels_first' else -1

    if y.shape[channel_axis] != 1:
        raise ValueError('Expected channel axis to be 1 dimension. Got',
                         y.shape[1 if data_format == 'channels_first' else -1])

    if isinstance(transform, str):
        transform = transform.lower()

    if transform not in valid_transforms and transform is not None:
        raise ValueError('`{}` is not a valid transform'.format(transform))

    if transform in {'pixelwise', 'deepcell'}:
        if transform == 'deepcell':
            warnings.warn('The `{}` transform is deprecated. Please use the '
                          '`pixelwise` transform instead.'.format(transform),
                          DeprecationWarning)
        dilation_radius = kwargs.pop('dilation_radius', None)
        separate_edge_classes = kwargs.pop('separate_edge_classes', False)

        edge_class_shape = 4 if separate_edge_classes else 3

        if data_format == 'channels_first':
            shape = tuple([y.shape[0]] + [edge_class_shape] + list(y.shape[2:]))
        else:
            shape = tuple(list(y.shape[0:-1]) + [edge_class_shape])

        # using uint8 since should only be 4 unique values.
        y_transform = np.zeros(shape, dtype=np.uint8)

        for batch in range(y_transform.shape[0]):
            if data_format == 'channels_first':
                mask = y[batch, 0, ...]
            else:
                mask = y[batch, ..., 0]

            y_transform[batch] = transform_utils.pixelwise_transform(
                mask, dilation_radius, data_format=data_format,
                separate_edge_classes=separate_edge_classes)

    elif transform in {'outer-distance', 'watershed', 'watershed-cont'}:
        if transform in {'watershed', 'watershed-cont'}:
            warnings.warn('The `{}` transform is deprecated. Please use the '
                          '`outer-distance` transform instead.'.format(transform),
                          DeprecationWarning)

        by_frame = kwargs.pop('by_frame', True)
        bins = kwargs.pop('distance_bins', None)

        distance_kwargs = {
            'bins': bins,
            'erosion_width': kwargs.pop('erosion_width', 0),
        }

        # If using 3d transform, pass in scale arg
        if y.ndim == 5 and not by_frame:
            distance_kwargs['sampling'] = kwargs.pop('sampling', [0.5, 0.217, 0.217])

        if data_format == 'channels_first':
            shape = tuple([y.shape[0]] + list(y.shape[2:]))
        else:
            shape = y.shape[0:-1]
        y_transform = np.zeros(shape, dtype=K.floatx())

        if y.ndim == 5:
            if by_frame:
                _distance_transform = transform_utils.outer_distance_transform_movie
            else:
                _distance_transform = transform_utils.outer_distance_transform_3d
        else:
            _distance_transform = transform_utils.outer_distance_transform_2d

        for batch in range(y_transform.shape[0]):
            if data_format == 'channels_first':
                mask = y[batch, 0, ...]
            else:
                mask = y[batch, ..., 0]
            y_transform[batch] = _distance_transform(mask, **distance_kwargs)

        y_transform = np.expand_dims(y_transform, axis=-1)

        if bins is not None:
            # convert to one hot notation
            # uint8's max value of255 seems like a generous limit for binning.
            y_transform = to_categorical(y_transform, num_classes=bins, dtype=np.uint8)
        if data_format == 'channels_first':
            y_transform = np.rollaxis(y_transform, y.ndim - 1, 1)

    elif transform in {'inner-distance', 'centroid'}:
        if transform == 'centroid':
            warnings.warn('The `{}` transform is deprecated. Please use the '
                          '`inner-distance` transform instead.'.format(transform),
                          DeprecationWarning)

        by_frame = kwargs.pop('by_frame', True)
        bins = kwargs.pop('distance_bins', None)

        distance_kwargs = {
            'bins': bins,
            'erosion_width': kwargs.pop('erosion_width', 0),
            'alpha': kwargs.pop('alpha', 0.1),
            'beta': kwargs.pop('beta', 1)
        }

        # If using 3d transform, pass in scale arg
        if y.ndim == 5 and not by_frame:
            distance_kwargs['sampling'] = kwargs.pop('sampling', [0.5, 0.217, 0.217])

        if data_format == 'channels_first':
            shape = tuple([y.shape[0]] + list(y.shape[2:]))
        else:
            shape = y.shape[0:-1]
        y_transform = np.zeros(shape, dtype=K.floatx())

        if y.ndim == 5:
            if by_frame:
                _distance_transform = transform_utils.inner_distance_transform_movie
            else:
                _distance_transform = transform_utils.inner_distance_transform_3d
        else:
            _distance_transform = transform_utils.inner_distance_transform_2d

        for batch in range(y_transform.shape[0]):
            if data_format == 'channels_first':
                mask = y[batch, 0, ...]
            else:
                mask = y[batch, ..., 0]
            y_transform[batch] = _distance_transform(mask, **distance_kwargs)

        y_transform = np.expand_dims(y_transform, axis=-1)

<<<<<<< HEAD
        if distance_kwargs['bins'] is None:
            pass
        else:
=======
        if distance_kwargs['bins'] is not None:
>>>>>>> 1e86b454
            # convert to one hot notation
            # uint8's max value of255 seems like a generous limit for binning.
            y_transform = to_categorical(y_transform, num_classes=bins, dtype=np.uint8)
        if data_format == 'channels_first':
            y_transform = np.rollaxis(y_transform, y.ndim - 1, 1)

    elif transform == 'disc' or transform is None:
        y_transform = to_categorical(y.squeeze(channel_axis), dtype=np.int32)
        if data_format == 'channels_first':
            y_transform = np.rollaxis(y_transform, y.ndim - 1, 1)

    elif transform == 'fgbg':
        y_transform = np.where(y > 1, 1, y)
        # convert to one hot notation
        if data_format == 'channels_first':
            y_transform = np.rollaxis(y_transform, 1, y.ndim)
        # using uint8 since should only be 2 unique values.
        y_transform = to_categorical(y_transform, dtype=np.uint8)
        if data_format == 'channels_first':
            y_transform = np.rollaxis(y_transform, y.ndim - 1, 1)

    return y_transform


# Globally-importable utils.
# pylint: disable=wrong-import-position
from deepcell.image_generators.fully_convolutional import ImageFullyConvDataGenerator
from deepcell.image_generators.fully_convolutional import ImageFullyConvIterator
from deepcell.image_generators.fully_convolutional import MovieDataGenerator
from deepcell.image_generators.fully_convolutional import MovieArrayIterator

from deepcell.image_generators.retinanet import RetinaNetGenerator
from deepcell.image_generators.retinanet import RetinaNetIterator
from deepcell.image_generators.retinanet import RetinaMovieIterator
from deepcell.image_generators.retinanet import RetinaMovieDataGenerator

from deepcell.image_generators.semantic import SemanticDataGenerator
from deepcell.image_generators.semantic import SemanticIterator
from deepcell.image_generators.semantic import SemanticMovieGenerator
from deepcell.image_generators.semantic import SemanticMovieIterator

from deepcell.image_generators.semantic import Semantic3DGenerator
from deepcell.image_generators.semantic import Semantic3DIterator

from deepcell.image_generators.sample import SampleDataGenerator
from deepcell.image_generators.sample import ImageSampleArrayIterator
from deepcell.image_generators.sample import SampleMovieDataGenerator
from deepcell.image_generators.sample import SampleMovieArrayIterator

from deepcell.image_generators.scale import ScaleIterator
from deepcell.image_generators.scale import ScaleDataGenerator

from deepcell.image_generators.tracking import SiameseDataGenerator
from deepcell.image_generators.tracking import SiameseIterator

from deepcell.image_generators.cropping import CroppingDataGenerator
from deepcell.image_generators.cropping import CroppingIterator
# pylint: enable=wrong-import-position

del absolute_import
del division
del print_function


__all__ = [
    'ImageFullyConvDataGenerator',
    'ImageFullyConvIterator',
    'MovieDataGenerator',
    'MovieArrayIterator',
    'RetinaNetGenerator',
    'RetinaNetIterator',
    'RetinaMovieIterator',
    'RetinaMovieDataGenerator',
    'SampleDataGenerator',
    'ImageSampleArrayIterator',
    'SampleMovieDataGenerator',
    'SampleMovieArrayIterator',
    'ScaleIterator',
    'ScaleDataGenerator',
    'SiameseDataGenerator',
    'SiameseIterator',
    'CroppingDataGenerator',
    'CroppingIterator'
]<|MERGE_RESOLUTION|>--- conflicted
+++ resolved
@@ -212,13 +212,7 @@
 
         y_transform = np.expand_dims(y_transform, axis=-1)
 
-<<<<<<< HEAD
-        if distance_kwargs['bins'] is None:
-            pass
-        else:
-=======
         if distance_kwargs['bins'] is not None:
->>>>>>> 1e86b454
             # convert to one hot notation
             # uint8's max value of255 seems like a generous limit for binning.
             y_transform = to_categorical(y_transform, num_classes=bins, dtype=np.uint8)
