# Copyright 2016-2019 The Van Valen Lab at the California Institute of
# Technology (Caltech), with support from the Paul Allen Family Foundation,
# Google, & National Institutes of Health (NIH) under Grant U24CA224309-01.
# All rights reserved.
#
# Licensed under a modified Apache License, Version 2.0 (the "License");
# you may not use this file except in compliance with the License.
# You may obtain a copy of the License at
#
#     http://www.github.com/vanvalenlab/deepcell-tf/LICENSE
#
# The Work provided may be used for non-commercial academic purposes only.
# For any other use of the Work, including commercial use, please contact:
# vanvalenlab@gmail.com
#
# Neither the name of Caltech nor the names of its contributors may be used
# to endorse or promote products derived from this software without specific
# prior written permission.
#
# Unless required by applicable law or agreed to in writing, software
# distributed under the License is distributed on an "AS IS" BASIS,
# WITHOUT WARRANTIES OR CONDITIONS OF ANY KIND, either express or implied.
# See the License for the specific language governing permissions and
# limitations under the License.
# ==============================================================================
"""Assortment of CNN architectures for single cell segmentation"""

from __future__ import absolute_import
from __future__ import print_function
from __future__ import division

import numpy as np

from tensorflow.python.keras import backend as K
from tensorflow.python.keras.models import Sequential, Model
from tensorflow.python.keras.layers import Conv2D, Conv3D, ConvLSTM2D, LSTM
from tensorflow.python.keras.layers import Add, Input, Concatenate, Lambda, InputLayer
from tensorflow.python.keras.layers import Flatten, Dense, Reshape
from tensorflow.python.keras.layers import MaxPool2D, MaxPool3D
from tensorflow.python.keras.layers import Cropping2D, Cropping3D
from tensorflow.python.keras.layers import Activation, Softmax
from tensorflow.python.keras.layers import BatchNormalization
from tensorflow.python.keras.layers import ZeroPadding2D, ZeroPadding3D
from tensorflow.python.keras.regularizers import l2
from tensorflow.python.keras import utils as keras_utils
<<<<<<< HEAD
=======

>>>>>>> 68a9e1b8

from deepcell.layers import DilatedMaxPool2D, DilatedMaxPool3D
from deepcell.layers import ImageNormalization2D, ImageNormalization3D
from deepcell.layers import Location2D, Location3D
from deepcell.layers import ReflectionPadding2D, ReflectionPadding3D
from deepcell.layers import TensorProduct


def bn_feature_net_2D(receptive_field=61,
                      input_shape=(256, 256, 1),
                      inputs=None,
                      n_features=3,
                      n_channels=1,
                      reg=1e-5,
                      n_conv_filters=64,
                      n_dense_filters=200,
                      VGG_mode=False,
                      init='he_normal',
                      norm_method='std',
                      location=False,
                      dilated=False,
                      padding=False,
                      padding_mode='reflect',
                      multires=False,
                      include_top=True):

    # Create layers list (x) to store all of the layers.
    # We need to use the functional API to enable the multiresolution mode
    x = []

    win = (receptive_field - 1) // 2

    if dilated:
        padding = True

    if K.image_data_format() == 'channels_first':
        channel_axis = 1
        row_axis = 2
        col_axis = 3

        if not dilated:
            input_shape = (n_channels, receptive_field, receptive_field)

    else:
        row_axis = 1
        col_axis = 2
        channel_axis = -1
        if not dilated:
            input_shape = (receptive_field, receptive_field, n_channels)

<<<<<<< HEAD
            if inputs is not None:
                if not K.is_keras_tensor(inputs):
                    img_input = Input(tensor=inputs, shape=input_shape)
                else:
                    img_input = inputs
                x.append(img_input)
            else:
                x.append(Input(shape=input_shape))
=======
    if inputs is not None:
        if not K.is_keras_tensor(inputs):
            img_input = Input(tensor=inputs, shape=input_shape)
        else:
            img_input = inputs
        x.append(img_input)
    else:
        x.append(Input(shape=input_shape))
>>>>>>> 68a9e1b8

    x.append(ImageNormalization2D(norm_method=norm_method, filter_size=receptive_field)(x[-1]))

    if padding:
        if padding_mode == 'reflect':
            x.append(ReflectionPadding2D(padding=(win, win))(x[-1]))
        elif padding_mode == 'zero':
            x.append(ZeroPadding2D(padding=(win, win))(x[-1]))

    if location:
        x.append(Location2D(in_shape=tuple(x[-1].shape.as_list()[1:]))(x[-1]))
        x.append(Concatenate(axis=channel_axis)([x[-2], x[-1]]))

    if multires:
        layers_to_concat = []

    rf_counter = receptive_field
    block_counter = 0
    d = 1

    while rf_counter > 4:
        filter_size = 3 if rf_counter % 2 == 0 else 4
        x.append(Conv2D(n_conv_filters, (filter_size, filter_size), dilation_rate=d, kernel_initializer=init, padding='valid', kernel_regularizer=l2(reg))(x[-1]))
        x.append(BatchNormalization(axis=channel_axis)(x[-1]))
        x.append(Activation('relu')(x[-1]))

        block_counter += 1
        rf_counter -= filter_size - 1

        if block_counter % 2 == 0:
            if dilated:
                x.append(DilatedMaxPool2D(dilation_rate=d, pool_size=(2, 2))(x[-1]))
                d *= 2
            else:
                x.append(MaxPool2D(pool_size=(2, 2))(x[-1]))

            if VGG_mode:
                n_conv_filters *= 2

            rf_counter = rf_counter // 2

            if multires:
                layers_to_concat.append(len(x) - 1)

    if multires:
        c = []
        for l in layers_to_concat:
            output_shape = x[l].get_shape().as_list()
            target_shape = x[-1].get_shape().as_list()

            row_crop = int(output_shape[row_axis] - target_shape[row_axis])
            if row_crop % 2 == 0:
                row_crop = (row_crop // 2, row_crop // 2)
            else:
                row_crop = (row_crop // 2, row_crop // 2 + 1)

            col_crop = int(output_shape[col_axis] - target_shape[col_axis])
            if col_crop % 2 == 0:
                col_crop = (col_crop // 2, col_crop // 2)
            else:
                col_crop = (col_crop // 2, col_crop // 2 + 1)

            cropping = (row_crop, col_crop)

            c.append(Cropping2D(cropping=cropping)(x[l]))

        if multires:
            x.append(Concatenate(axis=channel_axis)(c))

    x.append(Conv2D(n_dense_filters, (rf_counter, rf_counter), dilation_rate=d, kernel_initializer=init, padding='valid', kernel_regularizer=l2(reg))(x[-1]))
    x.append(BatchNormalization(axis=channel_axis)(x[-1]))
    x.append(Activation('relu')(x[-1]))

    if include_top:
        x.append(TensorProduct(n_dense_filters, kernel_initializer=init, kernel_regularizer=l2(reg))(x[-1]))
        x.append(BatchNormalization(axis=channel_axis)(x[-1]))
        x.append(Activation('relu')(x[-1]))

        x.append(TensorProduct(n_features, kernel_initializer=init, kernel_regularizer=l2(reg))(x[-1]))

        if not dilated:
            x.append(Flatten()(x[-1]))

<<<<<<< HEAD
        x.append(Softmax(axis=channel_axis)(x[-1]))
=======
        x.append((x[-1]))
>>>>>>> 68a9e1b8

    if inputs is not None:
        real_inputs = keras_utils.get_source_inputs(x[0])
    else:
        real_inputs = x[0]

    model = Model(inputs=real_inputs, outputs=x[-1])

    return model


def bn_feature_net_skip_2D(receptive_field=61,
                           input_shape=(256, 256, 1),
                           inputs=None,
                           fgbg_model=None,
                           n_skips=2,
                           last_only=True,
                           norm_method='std',
                           padding_mode='reflect',
                           **kwargs):
    if K.image_data_format() == 'channels_first':
        channel_axis = 1
    else:
        channel_axis = -1

    inputs = Input(shape=input_shape)
    img = ImageNormalization2D(norm_method=norm_method, filter_size=receptive_field)(inputs)

    models = []
    model_outputs = []

    if fgbg_model is not None:
        for layer in fgbg_model.layers:
            layer.trainable = False

        models.append(fgbg_model)
        fgbg_output = fgbg_model(inputs)
        if isinstance(fgbg_output, list):
            fgbg_output = fgbg_output[-1]
        model_outputs.append(fgbg_output)

    for _ in range(n_skips + 1):
        if model_outputs:
            model_input = Concatenate(axis=channel_axis)([img, model_outputs[-1]])
        else:
            model_input = img

        new_input_shape = model_input.get_shape().as_list()[1:]
        models.append(bn_feature_net_2D(receptive_field=receptive_field, input_shape=new_input_shape, norm_method=None, dilated=True, padding=True, padding_mode=padding_mode, **kwargs))
        model_outputs.append(models[-1](model_input))

    if last_only:
        model = Model(inputs=inputs, outputs=model_outputs[-1])
    else:
        if fgbg_model is None:
            model = Model(inputs=inputs, outputs=model_outputs)
        else:
            model = Model(inputs=inputs, outputs=model_outputs[1:])

    return model


def bn_feature_net_3D(receptive_field=61,
                      n_frames=5,
                      input_shape=(5, 256, 256, 1),
                      n_features=3,
                      n_channels=1,
                      reg=1e-5,
                      n_conv_filters=64,
                      n_dense_filters=200,
                      VGG_mode=False,
                      init='he_normal',
                      norm_method='std',
                      location=False,
                      dilated=False,
                      padding=False,
                      padding_mode='reflect',
                      multires=False,
                      include_top=True):
    # Create layers list (x) to store all of the layers.
    # We need to use the functional API to enable the multiresolution mode
    x = []

    win = (receptive_field - 1) // 2
    win_z = (n_frames - 1) // 2

    if dilated:
        padding = True

    if K.image_data_format() == 'channels_first':
        channel_axis = 1
        time_axis = 2
        row_axis = 3
        col_axis = 4
        if not dilated:
            input_shape = (n_channels, n_frames, receptive_field, receptive_field)
    else:
        channel_axis = -1
        time_axis = 1
        row_axis = 2
        col_axis = 3
        if not dilated:
            input_shape = (n_frames, receptive_field, receptive_field, n_channels)

    x.append(Input(shape=input_shape))
    x.append(ImageNormalization3D(norm_method=norm_method, filter_size=receptive_field)(x[-1]))

    if padding:
        if padding_mode == 'reflect':
            x.append(ReflectionPadding3D(padding=(win_z, win, win))(x[-1]))
        elif padding_mode == 'zero':
            x.append(ZeroPadding3D(padding=(win_z, win, win))([-1]))

    if location:
        x.append(Location3D(in_shape=tuple(x[-1].shape.as_list()[1:]))(x[-1]))
        x.append(Concatenate(axis=channel_axis)([x[-2], x[-1]]))

    if multires:
        layers_to_concat = []

    rf_counter = receptive_field
    block_counter = 0
    d = 1

    while rf_counter > 4:
        filter_size = 3 if rf_counter % 2 == 0 else 4
        x.append(Conv3D(n_conv_filters, (1, filter_size, filter_size), dilation_rate=(1, d, d), kernel_initializer=init, padding='valid', kernel_regularizer=l2(reg))(x[-1]))
        x.append(BatchNormalization(axis=channel_axis)(x[-1]))
        x.append(Activation('relu')(x[-1]))

        block_counter += 1
        rf_counter -= filter_size - 1

        if block_counter % 2 == 0:
            if dilated:
                x.append(DilatedMaxPool3D(dilation_rate=(1, d, d), pool_size=(1, 2, 2))(x[-1]))
                d *= 2
            else:
                x.append(MaxPool3D(pool_size=(1, 2, 2))(x[-1]))

            if VGG_mode:
                n_conv_filters *= 2

            rf_counter = rf_counter // 2

            if multires:
                layers_to_concat.append(len(x) - 1)

    if multires:
        c = []
        for l in layers_to_concat:
            output_shape = x[l].get_shape().as_list()
            target_shape = x[-1].get_shape().as_list()
            time_crop = (0, 0)

            row_crop = int(output_shape[row_axis] - target_shape[row_axis])

            if row_crop % 2 == 0:
                row_crop = (row_crop // 2, row_crop // 2)
            else:
                row_crop = (row_crop // 2, row_crop // 2 + 1)

            col_crop = int(output_shape[col_axis] - target_shape[col_axis])

            if col_crop % 2 == 0:
                col_crop = (col_crop // 2, col_crop // 2)
            else:
                col_crop = (col_crop // 2, col_crop // 2 + 1)

            cropping = (time_crop, row_crop, col_crop)

            c.append(Cropping3D(cropping=cropping)(x[l]))
        x.append(Concatenate(axis=channel_axis)(c))

    x.append(Conv3D(n_dense_filters, (1, rf_counter, rf_counter), dilation_rate=(1, d, d), kernel_initializer=init, padding='valid', kernel_regularizer=l2(reg))(x[-1]))
    x.append(BatchNormalization(axis=channel_axis)(x[-1]))
    x.append(Activation('relu')(x[-1]))

    x.append(Conv3D(n_dense_filters, (n_frames, 1, 1), dilation_rate=(1, d, d), kernel_initializer=init, padding='valid', kernel_regularizer=l2(reg))(x[-1]))
    x.append(BatchNormalization(axis=channel_axis)(x[-1]))
    x.append(Activation('relu')(x[-1]))

    x.append(TensorProduct(n_dense_filters, kernel_initializer=init, kernel_regularizer=l2(reg))(x[-1]))
    x.append(BatchNormalization(axis=channel_axis)(x[-1]))
    x.append(Activation('relu')(x[-1]))

    x.append(TensorProduct(n_features, kernel_initializer=init, kernel_regularizer=l2(reg))(x[-1]))

    if not dilated:
        x.append(Flatten()(x[-1]))

    if include_top:
        x.append(Softmax(axis=channel_axis)(x[-1]))

    model = Model(inputs=x[0], outputs=x[-1])

    return model


def bn_feature_net_skip_3D(receptive_field=61,
                           input_shape=(5, 256, 256, 1),
                           fgbg_model=None,
                           last_only=True,
                           n_skips=2,
                           norm_method='std',
                           padding_mode='reflect',
                           **kwargs):
    if K.image_data_format() == 'channels_first':
        channel_axis = 1
    else:
        channel_axis = -1

    inputs = Input(shape=input_shape)
    img = ImageNormalization3D(norm_method=norm_method, filter_size=receptive_field)(inputs)

    models = []
    model_outputs = []

    if fgbg_model is not None:
        for layer in fgbg_model.layers:
            layer.trainable = False
        models.append(fgbg_model)
        fgbg_output = fgbg_model(inputs)
        if isinstance(fgbg_output, list):
            fgbg_output = fgbg_output[-1]
        model_outputs.append(fgbg_output)

    for _ in range(n_skips + 1):
        if model_outputs:
            model_input = Concatenate(axis=channel_axis)([img, model_outputs[-1]])
        else:
            model_input = img
        new_input_shape = model_input.get_shape().as_list()[1:]
        models.append(bn_feature_net_3D(receptive_field=receptive_field, input_shape=new_input_shape, norm_method=None, dilated=True, padding=True, padding_mode=padding_mode, **kwargs))
        model_outputs.append(models[-1](model_input))

    if last_only:
        model = Model(inputs=inputs, outputs=model_outputs[-1])
    else:
        if fgbg_model is None:
            model = Model(inputs=inputs, outputs=model_outputs)
        else:
            model = Model(inputs=inputs, outputs=model_outputs[1:])

    return model


"""
Tracking Model
"""


def siamese_model(input_shape=None,
                  track_length=1,
                  features=None,
                  neighborhood_scale_size=10,
                  reg=1e-5,
                  init='he_normal',
                  softmax=True,
                  norm_method='std',
                  filter_size=61):
    def compute_input_shape(feature):
        if feature == 'appearance':
            return input_shape
        elif feature == 'distance':
            return (None, 2)
        elif feature == 'neighborhood':
            return (None, 2 * neighborhood_scale_size + 1, 2 * neighborhood_scale_size + 1, 1)
        elif feature == 'regionprop':
            return (None, 3)
        else:
            raise ValueError('siamese_model.compute_input_shape: '
                             'Unknown feature `{}`'.format(feature))

    def compute_reshape(feature):
        if feature == 'appearance':
            return (64,)
        elif feature == 'distance':
            return (2,)
        elif feature == 'neighborhood':
            return (64,)
        elif feature == 'regionprop':
            return (3,)
        else:
            raise ValueError('siamese_model.compute_output_shape: '
                             'Unknown feature `{}`'.format(feature))

    def compute_feature_extractor(feature, shape):
        if feature == 'appearance':
            # This should not stay: channels_first/last should be used to
            # dictate size (1 works for either right now)
            N_layers = np.int(np.floor(np.log2(input_shape[1])))
            feature_extractor = Sequential()
            feature_extractor.add(InputLayer(input_shape=shape))
            # feature_extractor.add(ImageNormalization2D(norm_method='std', filter_size=32))
            for layer in range(N_layers):
                feature_extractor.add(Conv3D(64, (1, 3, 3),
                                             kernel_initializer=init,
                                             padding='same',
                                             kernel_regularizer=l2(reg)))
                feature_extractor.add(BatchNormalization(axis=channel_axis))
                feature_extractor.add(Activation('relu'))
                feature_extractor.add(MaxPool3D(pool_size=(1, 2, 2)))

            feature_extractor.add(Reshape((-1, 64)))
            return feature_extractor

        elif feature == 'distance':
            return None
        elif feature == 'neighborhood':
            N_layers_og = np.int(np.floor(np.log2(2 * neighborhood_scale_size + 1)))
            feature_extractor_neighborhood = Sequential()
            feature_extractor_neighborhood.add(
                InputLayer(input_shape=(None,
                                        2 * neighborhood_scale_size + 1,
                                        2 * neighborhood_scale_size + 1,
                                        1))
            )
            for layer in range(N_layers_og):
                feature_extractor_neighborhood.add(Conv3D(64, (1, 3, 3),
                                                          kernel_initializer=init,
                                                          padding='same',
                                                          kernel_regularizer=l2(reg)))
                feature_extractor_neighborhood.add(BatchNormalization(axis=channel_axis))
                feature_extractor_neighborhood.add(Activation('relu'))
                feature_extractor_neighborhood.add(MaxPool3D(pool_size=(1, 2, 2)))

            feature_extractor_neighborhood.add(Reshape((-1, 64)))

            return feature_extractor_neighborhood
        elif feature == 'regionprop':
            return None
        else:
            raise ValueError('siamese_model.compute_feature_extractor: '
                             'Unknown feature `{}`'.format(feature))

    if features is None:
        raise ValueError('siamese_model: No features specified.')

    if K.image_data_format() == 'channels_first':
        channel_axis = 1
        input_shape = (input_shape[0], None, *input_shape[1:])
    else:
        channel_axis = -1
        input_shape = (None, *input_shape)

    features = sorted(features)

    inputs = []
    outputs = []
    for feature in features:
        in_shape = compute_input_shape(feature)
        re_shape = compute_reshape(feature)
        feature_extractor = compute_feature_extractor(feature, in_shape)

        layer_1 = Input(shape=in_shape)
        layer_2 = Input(shape=in_shape)

        inputs.extend([layer_1, layer_2])

        # apply feature_extractor if it exists
        if feature_extractor is not None:
            layer_1 = feature_extractor(layer_1)
            layer_2 = feature_extractor(layer_2)

        # LSTM on 'left' side of network since that side takes in stacks of features
        layer_1 = LSTM(64)(layer_1)
        layer_2 = Reshape(re_shape)(layer_2)

        outputs.append([layer_1, layer_2])

    dense_merged = []
    for layer_1, layer_2 in outputs:
        merge = Concatenate(axis=channel_axis)([layer_1, layer_2])
        dense_merge = Dense(128)(merge)
        bn_merge = BatchNormalization(axis=channel_axis)(dense_merge)
        dense_relu = Activation('relu')(bn_merge)
        dense_merged.append(dense_relu)

    # Concatenate outputs from both instances
    merged_outputs = Concatenate(axis=channel_axis)(dense_merged)

    # Add dense layers
    dense1 = Dense(128)(merged_outputs)
    bn1 = BatchNormalization(axis=channel_axis)(dense1)
    relu1 = Activation('relu')(bn1)
    dense2 = Dense(128)(relu1)
    bn2 = BatchNormalization(axis=channel_axis)(dense2)
    relu2 = Activation('relu')(bn2)
    dense3 = Dense(3, activation='softmax')(relu2)

    # Instantiate model
    final_layer = dense3
    model = Model(inputs=inputs, outputs=final_layer)

    return model<|MERGE_RESOLUTION|>--- conflicted
+++ resolved
@@ -43,10 +43,6 @@
 from tensorflow.python.keras.layers import ZeroPadding2D, ZeroPadding3D
 from tensorflow.python.keras.regularizers import l2
 from tensorflow.python.keras import utils as keras_utils
-<<<<<<< HEAD
-=======
-
->>>>>>> 68a9e1b8
 
 from deepcell.layers import DilatedMaxPool2D, DilatedMaxPool3D
 from deepcell.layers import ImageNormalization2D, ImageNormalization3D
@@ -97,16 +93,6 @@
         if not dilated:
             input_shape = (receptive_field, receptive_field, n_channels)
 
-<<<<<<< HEAD
-            if inputs is not None:
-                if not K.is_keras_tensor(inputs):
-                    img_input = Input(tensor=inputs, shape=input_shape)
-                else:
-                    img_input = inputs
-                x.append(img_input)
-            else:
-                x.append(Input(shape=input_shape))
-=======
     if inputs is not None:
         if not K.is_keras_tensor(inputs):
             img_input = Input(tensor=inputs, shape=input_shape)
@@ -115,7 +101,6 @@
         x.append(img_input)
     else:
         x.append(Input(shape=input_shape))
->>>>>>> 68a9e1b8
 
     x.append(ImageNormalization2D(norm_method=norm_method, filter_size=receptive_field)(x[-1]))
 
@@ -199,11 +184,7 @@
         if not dilated:
             x.append(Flatten()(x[-1]))
 
-<<<<<<< HEAD
-        x.append(Softmax(axis=channel_axis)(x[-1]))
-=======
-        x.append((x[-1]))
->>>>>>> 68a9e1b8
+        x.append((x[-1]))  # TODO
 
     if inputs is not None:
         real_inputs = keras_utils.get_source_inputs(x[0])
