# Copyright 2016-2019 The Van Valen Lab at the California Institute of
# Technology (Caltech), with support from the Paul Allen Family Foundation,
# Google, & National Institutes of Health (NIH) under Grant U24CA224309-01.
# All rights reserved.
#
# Licensed under a modified Apache License, Version 2.0 (the "License");
# you may not use this file except in compliance with the License.
# You may obtain a copy of the License at
#
#     http://www.github.com/vanvalenlab/deepcell-tf/LICENSE
#
# The Work provided may be used for non-commercial academic purposes only.
# For any other use of the Work, including commercial use, please contact:
# vanvalenlab@gmail.com
#
# Neither the name of Caltech nor the names of its contributors may be used
# to endorse or promote products derived from this software without specific
# prior written permission.
#
# Unless required by applicable law or agreed to in writing, software
# distributed under the License is distributed on an "AS IS" BASIS,
# WITHOUT WARRANTIES OR CONDITIONS OF ANY KIND, either express or implied.
# See the License for the specific language governing permissions and
# limitations under the License.
# ==============================================================================
"""MaskRCNN models adapted from https://github.com/fizyr/keras-maskrcnn"""

from __future__ import absolute_import
from __future__ import print_function
from __future__ import division

import tensorflow as tf
from tensorflow.keras import backend as K
from tensorflow.keras.layers import Input, Concatenate
from tensorflow.keras.layers import TimeDistributed, Conv2D
from tensorflow.keras.models import Model
from tensorflow.keras.initializers import RandomNormal

from deepcell.layers import Cast, UpsampleLike
from deepcell.layers import Upsample, RoiAlign, ConcatenateBoxes
from deepcell.layers import ClipBoxes, RegressBoxes, FilterDetections
from deepcell.layers import TensorProduct, ImageNormalization2D, Location2D
from deepcell.model_zoo.retinanet import retinanet, __build_anchors
from deepcell.utils.retinanet_anchor_utils import AnchorParameters
from deepcell.utils.backbone_utils import get_backbone


def default_mask_model(num_classes,
                       pyramid_feature_size=256,
                       mask_feature_size=256,
                       roi_size=(14, 14),
                       mask_size=(28, 28),
                       name='mask_submodel',
                       mask_dtype=K.floatx(),
                       retinanet_dtype=K.floatx()):
    """Creates the default mask submodel.

    Args:
        num_classes (int): Number of classes to predict a score for at each
            feature level.
        pyramid_feature_size (int): The number of filters to expect from the
            feature pyramid levels.
        mask_feature_size (int): The number of filters to expect from the masks.
        roi_size (tuple): The number of filters to use in the Roi Layers.
        mask_size (tuple): The size of the masks.
        mask_dtype (str): ``dtype`` to use for mask tensors.
        retinanet_dtype (str): ``dtype`` retinanet models expect.
        name (str): The name of the submodel.

    Returns:
        tensorflow.keras.Model: a Model that predicts classes for each anchor.
    """
    options = {
        'kernel_size': 3,
        'strides': 1,
        'padding': 'same',
        'kernel_initializer': RandomNormal(mean=0.0, stddev=0.01, seed=None),
        'bias_initializer': 'zeros',
        'activation': 'relu',
    }

    inputs = Input(shape=(None, roi_size[0], roi_size[1], pyramid_feature_size))
    outputs = inputs

    # casting to the desidered data type, which may be different than
    # the one used for the underlying keras-retinanet model
    if mask_dtype != retinanet_dtype:
        outputs = TimeDistributed(
            Cast(dtype=mask_dtype),
            name='cast_masks')(outputs)

    for i in range(4):
        outputs = TimeDistributed(Conv2D(
            filters=mask_feature_size,
            **options
        ), name='roi_mask_{}'.format(i))(outputs)

    # perform upsampling + conv instead of deconv as in the paper
    # https://distill.pub/2016/deconv-checkerboard/
    outputs = TimeDistributed(
        Upsample(mask_size),
        name='roi_mask_upsample')(outputs)
    outputs = TimeDistributed(Conv2D(
        filters=mask_feature_size,
        **options
    ), name='roi_mask_features')(outputs)

    outputs = TimeDistributed(Conv2D(
        filters=num_classes,
        kernel_size=1,
        activation='sigmoid'
    ), name='roi_mask')(outputs)

    # casting back to the underlying keras-retinanet model data type
    if mask_dtype != retinanet_dtype:
        outputs = TimeDistributed(
            Cast(dtype=retinanet_dtype),
            name='recast_masks')(outputs)

    return Model(inputs=inputs, outputs=outputs, name=name)


<<<<<<< HEAD
=======
def default_final_detection_model(pyramid_feature_size=256,
                                  final_detection_feature_size=256,
                                  roi_size=(14, 14),
                                  name='final_detection_submodel'):
    """Creates a final detection model for 3D `~RetinaMask` models.

    Args:
        pyramid_feature_size (int): Number of features for the input to the
            final detection model.
        final_detection_feature_size (int): Number of filters used in the 2D
            convolution layers.
        roi_size (tuple): Size of the region of interest, serves as the
            x and y dimensions of the input to the final detection model.
        name (str): Name of the model.

    Returns:
        tensorflow.keras.Model: a FinalDetection submodel for 3D `~RetinaMask`.
    """
    options = {
        'kernel_size': 3,
        'strides': 1,
        'padding': 'same',
        'kernel_initializer': normal(mean=0.0, stddev=0.01, seed=None),
        'bias_initializer': 'zeros',
        'activation': 'relu'
    }

    if K.image_data_format() == 'channels_first':
        input_shape = (None, pyramid_feature_size, roi_size[0], roi_size[1])
    else:
        input_shape = (None, roi_size[0], roi_size[1], pyramid_feature_size)
    inputs = Input(shape=input_shape)
    outputs = inputs

    for i in range(2):
        outputs = TimeDistributed(Conv2D(
            filters=final_detection_feature_size,
            **options
        ), name='final_detection_submodel_conv1_block{}'.format(i))(outputs)
        outputs = TimeDistributed(Conv2D(
            filters=final_detection_feature_size,
            **options
        ), name='final_detection_submodel_conv2_block{}'.format(i))(outputs)
        outputs = TimeDistributed(MaxPool2D(
        ), name='final_detection_submodel_pool1_block{}'.format(i))(outputs)

    outputs = TimeDistributed(Conv2D(filters=final_detection_feature_size,
                                     kernel_size=3,
                                     padding='valid',
                                     kernel_initializer=normal(mean=0.0, stddev=0.01, seed=None),
                                     bias_initializer='zeros',
                                     activation='relu'))(outputs)

    outputs = TimeDistributed(Conv2D(filters=1,
                                     kernel_size=1,
                                     activation='sigmoid'))(outputs)

    outputs = Lambda(lambda x: tf.squeeze(x, axis=[2, 3]))(outputs)

    return Model(inputs=inputs, outputs=outputs, name=name)


>>>>>>> 357b4b24
def default_roi_submodels(num_classes,
                          roi_size=(14, 14),
                          mask_size=(28, 28),
                          frames_per_batch=1,
                          mask_dtype=K.floatx(),
                          retinanet_dtype=K.floatx()):
    """Create a list of default roi submodels.

    The default submodels contains a single mask model.

    Args:
        num_classes (int): Number of classes to use.
        roi_size (tuple): The number of filters to use in the Roi Layers.
        mask_size (tuple): The size of the masks.
        frames_per_batch (int): Size of z axis in generated batches.
            If equal to 1, assumes 2D data.
        mask_dtype (str): ``dtype`` to use for mask tensors.
        retinanet_dtype (str): ``dtype`` retinanet models expect.

    Returns:
        list: A list of tuple, where the first element is the name of the
        submodel and the second element is the submodel itself.
    """
    if frames_per_batch > 1:
        return [
            ('masks', TimeDistributed(
                default_mask_model(num_classes,
                                   roi_size=roi_size,
                                   mask_size=mask_size,
                                   mask_dtype=mask_dtype,
                                   retinanet_dtype=retinanet_dtype,
                                   name='mask_submodel_single_frame'),
                name='mask_submodel'))
        ]
    return [
        ('masks', default_mask_model(num_classes,
                                     roi_size=roi_size,
                                     mask_size=mask_size,
                                     mask_dtype=mask_dtype,
                                     retinanet_dtype=retinanet_dtype))
    ]


<<<<<<< HEAD
def retinamask(inputs,
               backbone_dict,
               num_classes,
               frames_per_batch=1,
               backbone_levels=['C3', 'C4', 'C5'],
               pyramid_levels=['P3', 'P4', 'P5', 'P6', 'P7'],
               retinanet_model=None,
               anchor_params=None,
               nms=True,
               training=True,
               panoptic=False,
               class_specific_filter=True,
               crop_size=(14, 14),
               mask_size=(28, 28),
               name='retinanet-mask',
               roi_submodels=None,
               max_detections=100,
               score_threshold=0.05,
               nms_threshold=0.5,
               mask_dtype=K.floatx(),
               **kwargs):
    """Construct a RetinaNet mask model on top of a retinanet bbox model.
    Uses the retinanet bbox model and appends layers to compute masks.
=======
def retinanet_mask(inputs,
                   backbone_dict,
                   num_classes,
                   frames_per_batch=1,
                   backbone_levels=['C3', 'C4', 'C5'],
                   pyramid_levels=['P3', 'P4', 'P5', 'P6', 'P7'],
                   retinanet_model=None,
                   anchor_params=None,
                   nms=True,
                   panoptic=False,
                   class_specific_filter=True,
                   crop_size=(14, 14),
                   mask_size=(28, 28),
                   name='retinanet-mask',
                   roi_submodels=None,
                   max_detections=100,
                   score_threshold=0.05,
                   nms_threshold=0.5,
                   mask_dtype=K.floatx(),
                   **kwargs):
    """Construct a masking model by appending layers to compute masks to a
    :mod:`deepcell.model_zoo.retinanet.retinanet` model.
>>>>>>> 357b4b24

    Args:
        inputs (tensor): List of ``tensorflow.keras.layers.Input``.
            The first input is the image, the second input the blob of masks.
        backbone_dict (dict): A dictionary with the backbone layers.
        num_classes (int): Integer, number of classes to classify.
        frames_per_batch (int): Size of z axis in generated batches.
            If equal to 1, assumes 2D data.
        backbone_levels (list): The backbone levels to be used
            to create the feature pyramid.
        pyramid_levels (list): The pyramid levels to attach regression and
            classification heads to.
        retinanet_model (tensorflow.keras.Model):
            :mod:`deepcell.model_zoo.retinanet.retinanet` model that
            predicts regression and classification values.
        anchor_params (AnchorParameters): Struct containing anchor parameters.
        nms (bool): Whether to use non-maximum suppression
            for the filtering step.
        panoptic (bool): Flag for adding the semantic head for panoptic
            segmentation tasks.
        class_specific_filter (bool): Use class specific filtering.
        crop_size (tuple): 2-length tuple for the x-y size of the crops.
            Used to create default roi_submodels.
        mask_size (tuple): 2-length tuple for the x-y size of the masks.
            Used to create default roi_submodels.
        name (str): Name of the model.
        roi_submodels (list): Submodels for processing ROIs.
        max_detections (int): The maximum number of detections allowed.
        score_threshold (float): Minimum score for the
            :mod:`deepcell.layers.filter_detections.FilterDetections` layer.
        nms_threshold (float): Minimimum NMS for the
            :mod:`deepcell.layers.filter_detections.FilterDetections` layer.
        mask_dtype (str): ``dtype`` to use for mask tensors.
        kwargs (dict): Additional kwargs to pass to the
            :mod:`deepcell.model_zoo.retinanet.retinanet` model.

    Returns:
        tensorflow.keras.Model: Model with inputs as input and as output
        the output of each submodel for each pyramid level and the
        detections. The order is as defined in submodels.

        .. code-block:: python

            [
                regression, classification, other[0], ...,
                boxes_masks, boxes, scores, labels, masks, other[0], ...
            ]
    """
    if anchor_params is None:
        anchor_params = AnchorParameters.default

    if roi_submodels is None:
        retinanet_dtype = K.floatx()
        K.set_floatx(mask_dtype)
        roi_submodels = default_roi_submodels(
            num_classes, crop_size, mask_size,
            frames_per_batch, mask_dtype, retinanet_dtype)
        K.set_floatx(retinanet_dtype)

    image = inputs
    if retinanet_model is None:
        retinanet_model = retinanet(
            inputs=image,
            backbone_dict=backbone_dict,
            num_classes=num_classes,
            backbone_levels=backbone_levels,
            pyramid_levels=pyramid_levels,
            panoptic=panoptic,
            num_anchors=anchor_params.num_anchors(),
            frames_per_batch=frames_per_batch,
            **kwargs
        )

    # parse outputs
    regression = retinanet_model.outputs[0]
    classification = retinanet_model.outputs[1]
    semantic_classes = [1 for layer in retinanet_model.layers
                        if layer.name.startswith('semantic')]

    if panoptic:
        # Determine the number of semantic heads
        n_semantic_heads = len(semantic_classes)

        # The  panoptic output should not be sent to filter detections
        other = retinanet_model.outputs[2:-n_semantic_heads]
        semantic = retinanet_model.outputs[-n_semantic_heads:]
    else:
        other = retinanet_model.outputs[2:]
        semantic = []

    features = [retinanet_model.get_layer(name).output
                for name in pyramid_levels]

    # build boxes
    anchors = __build_anchors(anchor_params, features,
                              frames_per_batch=frames_per_batch)
    boxes = RegressBoxes(name='boxes')([anchors, regression])
    boxes = ClipBoxes(name='clipped_boxes')([image, boxes])

    # filter detections (apply NMS / score threshold / select top-k)
    if training:
        if frames_per_batch == 1:
            boxes = Input(shape=(None, 4), name='boxes_input')
        else:
            boxes = Input(shape=(None, None, 4), name='boxes_input')
        detections = []

    else:
        detections = FilterDetections(
            nms=nms,
            nms_threshold=nms_threshold,
            score_threshold=score_threshold,
            class_specific_filter=class_specific_filter,
            max_detections=max_detections,
            name='filtered_detections'
        )([boxes, classification] + other)

        # split up in known outputs and "other"
        boxes = detections[0]

    fpn = features[0]
    fpn = UpsampleLike()([fpn, image])
    rois = RoiAlign(crop_size=crop_size)([boxes, fpn])

    # execute maskrcnn submodels
    maskrcnn_outputs = [submodel(rois) for _, submodel in roi_submodels]

    # concatenate boxes for loss computation
    trainable_outputs = [ConcatenateBoxes(name=name)([boxes, output])
                         for (name, _), output in zip(
                             roi_submodels, maskrcnn_outputs)]

    # reconstruct the new output
    outputs = [regression, classification] + other + trainable_outputs + \
        detections + maskrcnn_outputs + list(semantic)

    inputs = [image, boxes] if training else image
    model = Model(inputs=inputs, outputs=outputs, name=name)

    model.backbone_levels = backbone_levels
    model.pyramid_levels = pyramid_levels
    return model


def retinamask_bbox(model,
                    nms=True,
                    panoptic=False,
                    num_semantic_heads=1,
                    class_specific_filter=True,
                    name='retinanet-bbox',
                    anchor_params=None,
                    max_detections=300,
                    frames_per_batch=1,
                    crop_size=(14, 14),
                    **kwargs):
    """Construct a RetinaNet model on top of a backbone and adds convenience
    functions to output boxes directly.
    This model uses the minimum retinanet model and appends a few layers
    to compute boxes within the graph. These layers include applying the
    regression values to the anchors and performing NMS.

    Args:
        model (tensorflow.keras.Model): RetinaNet model to append bbox
            layers to. If None, it will create a RetinaNet model using kwargs.
        nms (bool): Whether to use non-maximum suppression
            for the filtering step.
        backbone_levels (list): Backbone levels to use for
            constructing retinanet.
        pyramid_levels (list): Pyramid levels to attach
            the object detection heads to.
        class_specific_filter (bool): Whether to use class specific filtering
            or filter for the best scoring class only.
        name (str): Name of the model.
        anchor_params (AnchorParameters): Struct containing anchor parameters.
            If None, default values are used.
        kwargs (dict): Additional kwargs to pass to the minimal retinanet model.

    Returns:
        tensorflow.keras.Model: A Model which takes an image as input and
            outputs the detections on the image.
            The order is defined as follows:
            ```
            [
                boxes, scores, labels, other[0], other[1], ...
            ]
            ```
    Raises:
        ValueError: the given model does not have a regression or
            classification submodel.
    """

    # if no anchor parameters are passed, use default values
    if anchor_params is None:
        anchor_params = AnchorParameters.default

    # create RetinaNet model
    names = ('regression', 'classification')
    if not all(output in model.output_names for output in names):
        raise ValueError('Input is not a training model (no `regression` '
                         'and `classification` outputs were found, '
                         'outputs are: {}).'.format(model.output_names))

    # compute the anchors
    features = [model.get_layer(l).output for l in model.pyramid_levels]
    anchors = __build_anchors(anchor_params, features,
                              frames_per_batch=frames_per_batch)

    # we expect anchors, regression. and classification values as first output
    regression = model.outputs[0]
    classification = model.outputs[1]
    semantic_classes = [1 for layer in model.layers
                        if layer.name.startswith('semantic')]

    # "other" can be any additional output from custom submodels, by default []
    if panoptic:
        # The last output is the panoptic output, which should not be
        # sent to filter detections
        num_semantic_heads = len(semantic_classes)
        other = model.outputs[2:-num_semantic_heads]
        semantic = model.outputs[-num_semantic_heads:]
    else:
        other = model.outputs[2:]
        semantic = []

    # apply predicted regression to anchors
    boxes = RegressBoxes(name='boxes')([anchors, regression])
    boxes = ClipBoxes(name='clipped_boxes')([model.inputs[0], boxes])

    # filter detections (apply NMS / score threshold / select top-k)
    detections = FilterDetections(
        nms=nms,
        class_specific_filter=class_specific_filter,
        max_detections=max_detections,
        name='filtered_detections'
    )([boxes, classification])

    # apply submodels to detections
    image = model.layers[0].output
    boxes = detections[0]

    fpn = features[0]
    fpn = UpsampleLike()([fpn, image])
    rois = RoiAlign(crop_size=crop_size)([boxes, fpn])

    mask_submodel = model.get_layer('mask_submodel')
    masks = [mask_submodel(rois)]

    # add the semantic head's output if needed
    outputs = detections + list(masks) + list(semantic)

    # construct the model
    new_model = Model(inputs=model.inputs, outputs=outputs, name=name)

    image_input = model.inputs[0]
    shape = (1, 1, 4) if frames_per_batch == 1 else (1, 1, 1, 4)
    temp_boxes = K.zeros(shape, name='temp_boxes')
    new_inputs = [image_input, temp_boxes]

    final_model = new_model(new_inputs)
    return Model(inputs=image_input, outputs=final_model)


def RetinaMask(backbone,
               num_classes,
               input_shape,
               inputs=None,
               backbone_levels=['C3', 'C4', 'C5'],
               pyramid_levels=['P3', 'P4', 'P5', 'P6', 'P7'],
               norm_method='whole_image',
               location=False,
               use_imagenet=False,
               crop_size=(14, 14),
               pooling=None,
               mask_dtype=K.floatx(),
               required_channels=3,
               frames_per_batch=1,
               **kwargs):
    """Constructs a mrcnn model using a backbone from ``keras-applications``.

    Args:
        backbone (str): Name of backbone to use.
        num_classes (int): Number of classes to classify.
        input_shape (tuple): The shape of the input data.
        inputs (tensor): Optional input tensor, overrides ``input_shape``.
        backbone_levels (list): The backbone levels to be used.
            to create the feature pyramid.
        pyramid_levels (list): The pyramid levels to attach regression and
            classification heads.
        norm_method (str): Normalization method to use with the
            :mod:`deepcell.layers.normalization.ImageNormalization2D` layer.
        location (bool): Whether to include a
            :mod:`deepcell.layers.location.Location2D` layer.
        use_imagenet (bool): Whether to load imagenet-based
            pretrained weights.
        crop_size (tuple): 2-length tuple for the x-y size of the crops.
            Used to create default ``roi_submodels``.
        pooling (str): Pooling mode for feature extraction
            when ``include_top`` is ``False``.

            - None means that the output of the model will be
              the 4D tensor output of the last convolutional layer.
            - 'avg' means that global average pooling will be applied to
              the output of the last convolutional layer, and thus
              the output of the model will be a 2D tensor.
            - 'max' means that global max pooling will be applied.

        mask_dtype (str): ``dtype`` to use for mask tensors.
        required_channels (int): The required number of channels of the
            backbone.  3 is the default for all current backbones.
        frames_per_batch (int): Size of z axis in generated batches.
            If equal to 1, assumes 2D data.
        kwargs (dict): Other standard inputs for `~retinanet_mask`.

    Returns:
        tensorflow.keras.Model: :mod:`deepcell.model_zoo.retinanet.RetinaNet`
        model with additional mask output.
    """
    channel_axis = 1 if K.image_data_format() == 'channels_first' else -1
    if inputs is None:
        if frames_per_batch > 1:
            if channel_axis == 1:
                input_shape_with_time = tuple(
                    [input_shape[0], frames_per_batch] + list(input_shape)[1:])
            else:
                input_shape_with_time = tuple(
                    [frames_per_batch] + list(input_shape))
            inputs = Input(shape=input_shape_with_time, name='input')
        else:
            inputs = Input(shape=input_shape, name='input')

    if location:
        if frames_per_batch > 1:
            # TODO: TimeDistributed is incompatible with channels_first
            loc = TimeDistributed(Location2D(in_shape=input_shape))(inputs)
        else:
            loc = Location2D(in_shape=input_shape)(inputs)
        concat = Concatenate(axis=channel_axis)([inputs, loc])
    else:
        concat = inputs

    # force the channel size for backbone input to be `required_channels`
    if frames_per_batch > 1:
        norm = TimeDistributed(ImageNormalization2D(norm_method=norm_method))(concat)
        fixed_inputs = TimeDistributed(TensorProduct(required_channels))(norm)
    else:
        norm = ImageNormalization2D(norm_method=norm_method)(concat)
        fixed_inputs = TensorProduct(required_channels)(norm)

    # force the input shape
    axis = 0 if K.image_data_format() == 'channels_first' else -1
    fixed_input_shape = list(input_shape)
    fixed_input_shape[axis] = required_channels
    fixed_input_shape = tuple(fixed_input_shape)

    model_kwargs = {
        'include_top': False,
        'weights': None,
        'input_shape': fixed_input_shape,
        'pooling': pooling
    }

    _, backbone_dict = get_backbone(backbone, fixed_inputs,
                                    use_imagenet=use_imagenet,
                                    frames_per_batch=frames_per_batch,
                                    return_dict=True, **model_kwargs)

    # create the full model
    return retinamask(
        inputs=inputs,
        num_classes=num_classes,
        backbone_dict=backbone_dict,
        crop_size=crop_size,
        backbone_levels=backbone_levels,
        pyramid_levels=pyramid_levels,
        name='{}_retinanet_mask'.format(backbone),
        mask_dtype=mask_dtype,
        frames_per_batch=frames_per_batch,
        **kwargs)<|MERGE_RESOLUTION|>--- conflicted
+++ resolved
@@ -120,71 +120,6 @@
     return Model(inputs=inputs, outputs=outputs, name=name)
 
 
-<<<<<<< HEAD
-=======
-def default_final_detection_model(pyramid_feature_size=256,
-                                  final_detection_feature_size=256,
-                                  roi_size=(14, 14),
-                                  name='final_detection_submodel'):
-    """Creates a final detection model for 3D `~RetinaMask` models.
-
-    Args:
-        pyramid_feature_size (int): Number of features for the input to the
-            final detection model.
-        final_detection_feature_size (int): Number of filters used in the 2D
-            convolution layers.
-        roi_size (tuple): Size of the region of interest, serves as the
-            x and y dimensions of the input to the final detection model.
-        name (str): Name of the model.
-
-    Returns:
-        tensorflow.keras.Model: a FinalDetection submodel for 3D `~RetinaMask`.
-    """
-    options = {
-        'kernel_size': 3,
-        'strides': 1,
-        'padding': 'same',
-        'kernel_initializer': normal(mean=0.0, stddev=0.01, seed=None),
-        'bias_initializer': 'zeros',
-        'activation': 'relu'
-    }
-
-    if K.image_data_format() == 'channels_first':
-        input_shape = (None, pyramid_feature_size, roi_size[0], roi_size[1])
-    else:
-        input_shape = (None, roi_size[0], roi_size[1], pyramid_feature_size)
-    inputs = Input(shape=input_shape)
-    outputs = inputs
-
-    for i in range(2):
-        outputs = TimeDistributed(Conv2D(
-            filters=final_detection_feature_size,
-            **options
-        ), name='final_detection_submodel_conv1_block{}'.format(i))(outputs)
-        outputs = TimeDistributed(Conv2D(
-            filters=final_detection_feature_size,
-            **options
-        ), name='final_detection_submodel_conv2_block{}'.format(i))(outputs)
-        outputs = TimeDistributed(MaxPool2D(
-        ), name='final_detection_submodel_pool1_block{}'.format(i))(outputs)
-
-    outputs = TimeDistributed(Conv2D(filters=final_detection_feature_size,
-                                     kernel_size=3,
-                                     padding='valid',
-                                     kernel_initializer=normal(mean=0.0, stddev=0.01, seed=None),
-                                     bias_initializer='zeros',
-                                     activation='relu'))(outputs)
-
-    outputs = TimeDistributed(Conv2D(filters=1,
-                                     kernel_size=1,
-                                     activation='sigmoid'))(outputs)
-
-    outputs = Lambda(lambda x: tf.squeeze(x, axis=[2, 3]))(outputs)
-
-    return Model(inputs=inputs, outputs=outputs, name=name)
-
-
->>>>>>> 357b4b24
 def default_roi_submodels(num_classes,
                           roi_size=(14, 14),
                           mask_size=(28, 28),
@@ -228,32 +163,7 @@
     ]
 
 
-<<<<<<< HEAD
-def retinamask(inputs,
-               backbone_dict,
-               num_classes,
-               frames_per_batch=1,
-               backbone_levels=['C3', 'C4', 'C5'],
-               pyramid_levels=['P3', 'P4', 'P5', 'P6', 'P7'],
-               retinanet_model=None,
-               anchor_params=None,
-               nms=True,
-               training=True,
-               panoptic=False,
-               class_specific_filter=True,
-               crop_size=(14, 14),
-               mask_size=(28, 28),
-               name='retinanet-mask',
-               roi_submodels=None,
-               max_detections=100,
-               score_threshold=0.05,
-               nms_threshold=0.5,
-               mask_dtype=K.floatx(),
-               **kwargs):
-    """Construct a RetinaNet mask model on top of a retinanet bbox model.
-    Uses the retinanet bbox model and appends layers to compute masks.
-=======
-def retinanet_mask(inputs,
+def retinanetmask(inputs,
                    backbone_dict,
                    num_classes,
                    frames_per_batch=1,
@@ -275,7 +185,6 @@
                    **kwargs):
     """Construct a masking model by appending layers to compute masks to a
     :mod:`deepcell.model_zoo.retinanet.retinanet` model.
->>>>>>> 357b4b24
 
     Args:
         inputs (tensor): List of ``tensorflow.keras.layers.Input``.
@@ -587,7 +496,7 @@
             backbone.  3 is the default for all current backbones.
         frames_per_batch (int): Size of z axis in generated batches.
             If equal to 1, assumes 2D data.
-        kwargs (dict): Other standard inputs for `~retinanet_mask`.
+        kwargs (dict): Other standard inputs for `~retinanetmask`.
 
     Returns:
         tensorflow.keras.Model: :mod:`deepcell.model_zoo.retinanet.RetinaNet`
@@ -650,7 +559,7 @@
         crop_size=crop_size,
         backbone_levels=backbone_levels,
         pyramid_levels=pyramid_levels,
-        name='{}_retinanet_mask'.format(backbone),
+        name='{}_retinanetmask'.format(backbone),
         mask_dtype=mask_dtype,
         frames_per_batch=frames_per_batch,
         **kwargs)