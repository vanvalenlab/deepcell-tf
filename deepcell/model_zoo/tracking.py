--- conflicted
+++ resolved
@@ -465,17 +465,13 @@
             if self.graph_layer in ['gcn', 'gcs', 'gat']:
                 node_features = graph_layer([node_features, adj])
 
-<<<<<<< HEAD
                 print('memory allocaiton neigh after gcn/gcs/gat')
                 print(tf.config.experimental.get_memory_info('GPU:0')['current'])
                 print()
 
-            node_features = BatchNormalization(axis=-1,
-                                               name='bn_ne{}'.format(i + 1))(node_features)
-=======
             # node_features = BatchNormalization(axis=-1,
             #                                    name='bn_ne{}'.format(i + 1))(node_features)
->>>>>>> f207dc32
+
             node_features = Activation('relu', name='relu_ne{}'.format(i + 1))(node_features)
 
             print('memory allocaiton neigh after final node feat process')
