# Copyright 2016-2019 The Van Valen Lab at the California Institute of
# Technology (Caltech), with support from the Paul Allen Family Foundation,
# Google, & National Institutes of Health (NIH) under Grant U24CA224309-01.
# All rights reserved.
#
# Licensed under a modified Apache License, Version 2.0 (the "License");
# you may not use this file except in compliance with the License.
# You may obtain a copy of the License at
#
#     http://www.github.com/vanvalenlab/deepcell-tf/LICENSE
#
# The Work provided may be used for non-commercial academic purposes only.
# For any other use of the Work, including commercial use, please contact:
# vanvalenlab@gmail.com
#
# Neither the name of Caltech nor the names of its contributors may be used
# to endorse or promote products derived from this software without specific
# prior written permission.
#
# Unless required by applicable law or agreed to in writing, software
# distributed under the License is distributed on an "AS IS" BASIS,
# WITHOUT WARRANTIES OR CONDITIONS OF ANY KIND, either express or implied.
# See the License for the specific language governing permissions and
# limitations under the License.
# ==============================================================================
"""RetinaNet models adapted from https://github.com/fizyr/keras-retinanet"""

from __future__ import absolute_import
from __future__ import division
from __future__ import print_function

import re

from tensorflow.python.keras import backend as K
from tensorflow.python.keras.models import Model
from tensorflow.python.keras.layers import Conv2D
from tensorflow.python.keras.layers import Input, Concatenate
from tensorflow.python.keras.layers import Permute, Reshape
from tensorflow.python.keras.layers import Activation, Lambda
from tensorflow.python.keras.initializers import RandomNormal

from deepcell.initializers import PriorProbability
from deepcell.layers import TensorProduct
from deepcell.layers import FilterDetections
from deepcell.layers import ImageNormalization2D, Location2D
from deepcell.layers import Anchors, RegressBoxes, ClipBoxes
from deepcell.utils.retinanet_anchor_utils import AnchorParameters
from deepcell.model_zoo.fpn import __create_pyramid_features, __create_semantic_head
from deepcell.utils.backbone_utils import get_backbone


def default_classification_model(num_classes,
                                 num_anchors,
                                 pyramid_feature_size=256,
                                 prior_probability=0.01,
                                 classification_feature_size=256,
                                 name='classification_submodel'):
    """Creates the default regression submodel.

    Args:
        num_classes (int): Number of classes to predict a score
            for at each feature level.
        num_anchors (int): Number of anchors to predict classification
            scores for at each feature level.
        pyramid_feature_size (int): The number of filters to expect from the
            feature pyramid levels.
        prior_probability (float): the prior probability
        classification_feature_size (int): The number of filters to use in the
            layers in the classification submodel.
        name (str): The name of the submodel.

    Returns:
        tensorflow.keras.Model: A model that predicts classes for
            each anchor.
    """
    options = {
        'kernel_size': 3,
        'strides': 1,
        'padding': 'same',
    }

    if K.image_data_format() == 'channels_first':
        inputs = Input(shape=(pyramid_feature_size, None, None))
    else:
        inputs = Input(shape=(None, None, pyramid_feature_size))
    outputs = inputs
    for i in range(4):
        outputs = Conv2D(
            filters=classification_feature_size,
            activation='relu',
            name='pyramid_classification_{}'.format(i),
            kernel_initializer=RandomNormal(mean=0.0, stddev=0.01, seed=None),
            bias_initializer='zeros',
            **options
        )(outputs)

    outputs = Conv2D(
        filters=num_classes * num_anchors,
        kernel_initializer=RandomNormal(mean=0.0, stddev=0.01, seed=None),
        bias_initializer=PriorProbability(probability=prior_probability),
        name='pyramid_classification',
        **options
    )(outputs)

    # reshape output and apply sigmoid
    if K.image_data_format() == 'channels_first':
        outputs = Permute((2, 3, 1), name='pyramid_classification_permute')(outputs)
    outputs = Reshape((-1, num_classes), name='pyramid_classification_reshape')(outputs)
    outputs = Activation('sigmoid', name='pyramid_classification_sigmoid')(outputs)

    return Model(inputs=inputs, outputs=outputs, name=name)


def default_regression_model(num_values,
                             num_anchors,
                             pyramid_feature_size=256,
                             regression_feature_size=256,
                             name='regression_submodel'):
    """Creates the default regression submodel.

    Args:
        num_values (int): Number of values to regress.
        num_anchors (int): Number of anchors to regress for each feature level.
        pyramid_feature_size (int): The number of filters to expect from the
            feature pyramid levels.
        regression_feature_size (int): The number of filters to use in the layers
            in the regression submodel.
        name (str): The name of the submodel.

    Returns:
        tensorflow.keras.Model: A model that predicts regression values
            for each anchor.
    """
    # All new conv layers except the final one in the
    # RetinaNet (classification) subnets are initialized
    # with bias b = 0 and a Gaussian weight fill with stddev = 0.01.
    options = {
        'kernel_size': 3,
        'strides': 1,
        'padding': 'same',
        'kernel_initializer': RandomNormal(mean=0.0, stddev=0.01, seed=None),
        'bias_initializer': 'zeros'
    }

    if K.image_data_format() == 'channels_first':
        inputs = Input(shape=(pyramid_feature_size, None, None))
    else:
        inputs = Input(shape=(None, None, pyramid_feature_size))
    outputs = inputs
    for i in range(4):
        outputs = Conv2D(
            filters=regression_feature_size,
            activation='relu',
            name='pyramid_regression_{}'.format(i),
            **options
        )(outputs)

    outputs = Conv2D(num_anchors * num_values, name='pyramid_regression', **options)(outputs)
    if K.image_data_format() == 'channels_first':
        outputs = Permute((2, 3, 1), name='pyramid_regression_permute')(outputs)
    outputs = Reshape((-1, num_values), name='pyramid_regression_reshape')(outputs)

    return Model(inputs=inputs, outputs=outputs, name=name)


def default_submodels(num_classes, num_anchors):
    """Create a list of default submodels used for object detection.

    The default submodels contains a regression submodel
    and a classification submodel.

    Args:
        num_classes (int): Number of classes to use.
        num_anchors (int): Number of base anchors.

    Returns:
        list: A list of tuples, where the first element is the name of the
            submodel and the second element is the submodel itself.
    """
    return [
        ('regression', default_regression_model(4, num_anchors)),
        ('classification', default_classification_model(num_classes, num_anchors))
    ]


def __build_model_pyramid(name, model, features):
    """Applies a single submodel to each FPN level.

    Args:
        name (str): Name of the submodel.
        model (str): The submodel to evaluate.
        features (list): The FPN features.

    Returns:
        tensor: The response from the submodel on the FPN features.
    """
    if len(features) == 1:
        # TODO: Lambda layer has no compute_output_shape in eager mode
        identity = Lambda(lambda x: x, name=name)
        return identity(model(features[0]))
    else:
        concat = Concatenate(axis=1, name=name)
        return concat([model(f) for f in features])


def __build_pyramid(models, features):
    """Applies all submodels to each FPN level.

    Args:
        models (list): List of submodels to run on each pyramid level
            (by default only regression, classifcation).
        features (list): The FPN features.

    Returns:
        list: A list of tensors, one for each submodel.
    """
    return [__build_model_pyramid(n, m, features) for n, m in models]


def __build_anchors(anchor_parameters, features):
    """Builds anchors for the shape of the features from FPN.

    Args:
        anchor_parameters (AnchorParameters): Parameters that determine how
            anchors are generated.
        features (list): The FPN features.

    Returns:
        tensor: The anchors for the FPN features.
            The shape is:
            ```
            (batch_size, num_anchors, 4)
            ```
    """

    if len(features) == 1:
        anchors = Anchors(
            size=anchor_parameters.sizes[0],
            stride=anchor_parameters.strides[0],
            ratios=anchor_parameters.ratios,
            scales=anchor_parameters.scales,
            name='anchors')(features[0])
        return anchors
    else:
        anchors = [
            Anchors(
                size=anchor_parameters.sizes[i],
                stride=anchor_parameters.strides[i],
                ratios=anchor_parameters.ratios,
                scales=anchor_parameters.scales,
                name='anchors_{}'.format(i)
            )(f) for i, f in enumerate(features)
        ]
        return Concatenate(axis=1, name='anchors')(anchors)


def retinanet(inputs,
              backbone_dict,
              num_classes,
              backbone_levels=['C3', 'C4', 'C5'],
              pyramid_levels=['P3', 'P4', 'P5', 'P6', 'P7'],
              num_anchors=None,
              create_pyramid_features=__create_pyramid_features,
              create_semantic_head=__create_semantic_head,
              panoptic=False,
              num_semantic_heads=1,
              num_semantic_classes=[3],
              submodels=None,
              name='retinanet'):
    """Construct a RetinaNet model on top of a backbone.

    This model is the minimum model necessary for training
    (with the unfortunate exception of anchors as output).

    Args:
        inputs (tensor): The inputs to the network.
        backbone_dict (dict): A dictionary with the backbone layers
        backbone_levels (list): The backbone levels to be used
            to create the feature pyramid. Defaults to ['C3', 'C4', 'C5']
        pyramid_levels (list): The pyramid levels to attach regression and
            classification heads to. Defaults to ['P3', 'P4', 'P5', 'P6', 'P7']
        num_classes (int): Number of classes to classify.
        num_anchors (int): Number of base anchors.
        create_pyramid_features (function): Function to create pyramid features.
        create_symantic_head (function): Function for creating a semantic head,
            which can be used for panoptic segmentation tasks
        panoptic (bool): Flag for adding the semantic head for panoptic
            segmentation tasks. Defaults to false.
        num_semantic_classes (int): The number of classes for the semantic
            segmentation part of panoptic segmentation tasks. Defaults to 3.
        submodels (list): Submodels to run on each feature map
            (default is regression and classification submodels).
        name (str): Name of the model.

    Returns:
        tensorflow.keras.Model: A Model which takes an image as input
            and outputs generated anchors and the result from each submodel on
            every pyramid level.

            The order of the outputs is as defined in submodels:

            ```
            [
                regression, classification, other[0], other[1], ...
            ]
            ```
    """
    if num_anchors is None:
        num_anchors = AnchorParameters.default.num_anchors()

    if submodels is None:
        submodels = default_submodels(num_classes, num_anchors)

    if not isinstance(num_semantic_classes, list):
        num_semantic_classes = list(num_semantic_classes)

    # compute pyramid features as per https://arxiv.org/abs/1708.02002

    # Use only the desired backbone levels to create the feature pyramid
    backbone_dict_reduced = {k: backbone_dict[k] for k in backbone_dict
                             if k in backbone_levels}
    pyramid_dict = create_pyramid_features(backbone_dict_reduced)

    # for the desired pyramid levels, run available submodels
    features = [pyramid_dict[key] for key in pyramid_levels]
    object_head = __build_pyramid(submodels, features)

    if panoptic:
        semantic_levels = [int(re.findall(r'\d+', k)[0]) for k in pyramid_dict]
        target_level = min(semantic_levels)

        semantic_head_list = []
        for i in range(num_semantic_heads):
            semantic_head_list.append(create_semantic_head(
                pyramid_dict, n_classes=num_semantic_classes[i],
                input_target=inputs, target_level=target_level,
                semantic_id=i))

        outputs = object_head + semantic_head_list
    else:
        outputs = object_head

    model = Model(inputs=inputs, outputs=outputs, name=name)
    model.backbone_levels = backbone_levels
    model.pyramid_levels = pyramid_levels

    return model


def retinanet_bbox(model=None,
                   nms=True,
                   panoptic=False,
                   num_semantic_heads=1,
                   class_specific_filter=True,
                   name='retinanet-bbox',
                   anchor_params=None,
                   max_detections=300,
                   **kwargs):
    """Construct a RetinaNet model on top of a backbone and adds convenience
    functions to output boxes directly.

    This model uses the minimum retinanet model and appends a few layers
    to compute boxes within the graph. These layers include applying the
    regression values to the anchors and performing NMS.

    Args:
        model (tensorflow.keras.Model): RetinaNet model to append bbox
            layers to. If None, it will create a RetinaNet model using kwargs.
        nms (bool): Whether to use non-maximum suppression
            for the filtering step.
        backbone_levels (list): Backbone levels to use for
            constructing retinanet.
        pyramid_levels (list): Pyramid levels to attach
            the object detection heads to.
        class_specific_filter (bool): Whether to use class specific filtering
            or filter for the best scoring class only.
        name (str): Name of the model.
        anchor_params (AnchorParameters): Struct containing anchor parameters.
            If None, default values are used.
        kwargs (dict): Additional kwargs to pass to the minimal retinanet model.

    Returns:
        tensorflow.keras.Model: A Model which takes an image as input and
            outputs the detections on the image.

            The order is defined as follows:

            ```
            [
                boxes, scores, labels, other[0], other[1], ...
            ]
            ```

    Raises:
        ValueError: the given model does not have a regression or
            classification submodel.

    """
    # if no anchor parameters are passed, use default values
    if anchor_params is None:
        anchor_params = AnchorParameters.default

    # create RetinaNet model
    if model is None:
        model = retinanet(num_anchors=anchor_params.num_anchors(), **kwargs)
    else:
        names = ('regression', 'classification')
        if not all(output in model.output_names for output in names):
            raise ValueError('Input is not a training model (no `regression` '
                             'and `classification` outputs were found, '
                             'outputs are: {}).'.format(model.output_names))

    # compute the anchors
    features = [model.get_layer(l).output for l in model.pyramid_levels]
    anchors = __build_anchors(anchor_params, features)

    # we expect anchors, regression. and classification values as first output
    regression = model.outputs[0]
    classification = model.outputs[1]

    # "other" can be any additional output from custom submodels, by default []
    if panoptic:
        # The last output is the panoptic output, which should not be
        # sent to filter detections
        other = model.outputs[2:-num_semantic_heads]
        semantic = model.outputs[-num_semantic_heads:]
    else:
        other = model.outputs[2:]

    # apply predicted regression to anchors
    boxes = RegressBoxes(name='boxes')([anchors, regression])
    boxes = ClipBoxes(name='clipped_boxes')([model.inputs[0], boxes])

    # filter detections (apply NMS / score threshold / select top-k)
    detections = FilterDetections(
        nms=nms,
        class_specific_filter=class_specific_filter,
<<<<<<< HEAD
        name='filtered_detections',
        max_detections=max_detections
=======
        max_detections=max_detections,
        name='filtered_detections'
>>>>>>> 55297d6a
    )([boxes, classification] + other)

    # add the semantic head's output if needed
    if panoptic:
        outputs = detections + list(semantic)
    else:
        outputs = detections

    # construct the model
    return Model(inputs=model.inputs, outputs=outputs, name=name)


def RetinaNet(backbone,
              num_classes,
              input_shape,
              inputs=None,
              norm_method='whole_image',
              location=False,
              use_imagenet=False,
              pooling=None,
              required_channels=3,
              **kwargs):
    """Constructs a retinanet model using a backbone from keras-applications.

    Args:
        backbone (str): Name of backbone to use.
        num_classes (int): Number of classes to classify.
        input_shape (tuple): The shape of the input data.
        weights (str): one of None (random initialization),
            'imagenet' (pre-training on ImageNet),
            or the path to the weights file to be loaded.
        pooling (str): optional pooling mode for feature extraction
            when 'include_top' is False.
            - None means that the output of the model will be
                the 4D tensor output of the
                last convolutional layer.
            - 'avg' means that global average pooling
                will be applied to the output of the
                last convolutional layer, and thus
                the output of the model will be a 2D tensor.
            - 'max' means that global max pooling will
                be applied.
        required_channels (int): The required number of channels of the
            backbone.  3 is the default for all current backbones.

    Returns:
        tensorflow.keras.Model: RetinaNet model with a backbone.
    """
    if inputs is None:
        inputs = Input(shape=input_shape)

    channel_axis = 1 if K.image_data_format() == 'channels_first' else -1

    if location:
        location = Location2D(in_shape=input_shape)(inputs)
        concat = Concatenate(axis=channel_axis)([inputs, location])
    else:
        concat = inputs

    # force the channel size for backbone input to be `required_channels`
    norm = ImageNormalization2D(norm_method=norm_method)(concat)
    fixed_inputs = TensorProduct(required_channels)(norm)

    # force the input shape
    axis = 0 if K.image_data_format() == 'channels_first' else -1
    fixed_input_shape = list(input_shape)
    fixed_input_shape[axis] = required_channels
    fixed_input_shape = tuple(fixed_input_shape)

    model_kwargs = {
        'include_top': False,
        'weights': None,
        'input_shape': fixed_input_shape,
        'pooling': pooling
    }

    backbone_dict = get_backbone(backbone, fixed_inputs,
                                 use_imagenet=use_imagenet, **model_kwargs)

    # create the full model
    return retinanet(
        inputs=inputs,
        num_classes=num_classes,
        backbone_dict=backbone_dict,
        name='{}_retinanet'.format(backbone),
        **kwargs)<|MERGE_RESOLUTION|>--- conflicted
+++ resolved
@@ -435,13 +435,8 @@
     detections = FilterDetections(
         nms=nms,
         class_specific_filter=class_specific_filter,
-<<<<<<< HEAD
-        name='filtered_detections',
-        max_detections=max_detections
-=======
         max_detections=max_detections,
         name='filtered_detections'
->>>>>>> 55297d6a
     )([boxes, classification] + other)
 
     # add the semantic head's output if needed
