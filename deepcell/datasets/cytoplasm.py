# Copyright 2016-2019 The Van Valen Lab at the California Institute of
# Technology (Caltech), with support from the Paul Allen Family Foundation,
# Google, & National Institutes of Health (NIH) under Grant U24CA224309-01.
# All rights reserved.
#
# Licensed under a modified Apache License, Version 2.0 (the "License");
# you may not use this file except in compliance with the License.
# You may obtain a copy of the License at
#
#     http://www.github.com/vanvalenlab/deepcell-tf/LICENSE
#
# The Work provided may be used for non-commercial academic purposes only.
# For any other use of the Work, including commercial use, please contact:
# vanvalenlab@gmail.com
#
# Neither the name of Caltech nor the names of its contributors may be used
# to endorse or promote products derived from this software without specific
# prior written permission.
#
# Unless required by applicable law or agreed to in writing, software
# distributed under the License is distributed on an "AS IS" BASIS,
# WITHOUT WARRANTIES OR CONDITIONS OF ANY KIND, either express or implied.
# See the License for the specific language governing permissions and
# limitations under the License.
# ==============================================================================
<<<<<<< HEAD
"""Fluorescent cytoplasm datasets including
the raw images and ground truth segmentation masks"""
=======
"""Built-in Datasets"""
>>>>>>> 3c924e20

from __future__ import absolute_import
from __future__ import division
from __future__ import print_function

from deepcell.datasets import Dataset


# pylint: disable=line-too-long
methods = {
    'Cell culture':
        'For our cytoplasmic data, NIH3t3 and Raw263.7 cell lines were '
        'cultured in DMEM media supplemented with 10% FBS and 1x '
        'penicillin-streptomycin antibiotic. Cells were incubated at 37C in a '
        'humidified 5% CO2 atmosphere. When 70-80% confluent, cells were '
        'passaged and seeded onto fibronectin coated glass bottom 96-well '
        'plates at 10,000-20,000 cells/well. The seeded cells were then '
        'incubated for 1-2 hours to allow for cell adhesion to the bottom of '
        'the well plate before imaging.',
    'Nuclear and Cytoplasmic Fluorescent Labeling':
        'To stain cell cytoplasm, each well was triturated 5-10 times and '
        'then washed with serum free DMEM to remove dead or nonadherent cells. '
        '100uL of Cell Tracker CMFDA diluted to 2uM with serum free DMEM was '
        'added to each well and then incubated for 15 minutes at 37C. '
        'Cell Tracker was the aspirated and cells were then resuspended in '
        '100uL of Hoescht 33342 diluted to 20uM using phenol-free DMEM '
        'supplemented with 10% FBS and 1x penicillin-streptomycin. The cells '
        'were then incubated at 37C for 5 minutes. The cells were then washed '
        '2 times with phenol-free complete media and then resuspended in '
        '200uL of phenol-free complete media.',
    'Imaging':
        'Cells were imaged on a Nikon Eclipse Ti-2 fluorescence microscope at '
        '20x and 40x for NIH3t3 and Raw293.6 cells respectively. The well '
        'plate was placed in a Nikon incubated stage with an Oko labs '
        'environment controller set to 37C and 5% CO2. '
        'Cytoplasm labeled with Cell Tracker CMFDA was visualized using the '
        'Nikon Sola LED light source and a Semrock GFP-4050B filter cube. '
        'Nuclei labeled with Hoescht 33342 were visualized with the same light '
        'source and a Semrock DAPI-3060 filter cube. Each data set was '
        'generated using the Nikon jobs function to image all fluorophores '
        'and phase as well as a z-stack of phase images.'
}

<<<<<<< HEAD
#:
=======

>>>>>>> 3c924e20
all_cells = Dataset(
    path='20190903_all_fluorescent_cyto_512_contrast_adjusted_curated.npz',
    url='https://deepcell-data.s3-us-west-1.amazonaws.com/cytoplasm/fluorescent/20190903_all_fluorescent_cyto_512_contrast_adjusted_curated.npz',
    file_hash='a4e671a2c08e102f158903b288e88fff',
    metadata={'methods': methods}
)

<<<<<<< HEAD
#:
=======

>>>>>>> 3c924e20
nih_3t3 = Dataset(
    path='nih_3t3-cytoplasm.npz',
    url='https://deepcell-data.s3-us-west-1.amazonaws.com/cytoplasm/fluorescent/nih_3t3-cytoplasm_fixed.npz',
    file_hash='a4e671a2c08e102f158903b288e88fff',
    metadata={'methods': methods}
)

<<<<<<< HEAD
#:
A549 = Dataset(
=======

a549 = Dataset(
>>>>>>> 3c924e20
    path='A549-cytoplasm.npz',
    url='https://deepcell-data.s3.amazonaws.com/cytoplasm/fluorescent/A549-cytoplasm_fixed.npz',
    file_hash='b5934b2424d2c0e91aedb577883bb0e5',
    metadata={'methods': methods}
)

<<<<<<< HEAD
#:
CHO = Dataset(
=======

cho = Dataset(
>>>>>>> 3c924e20
    path='CHO-cytoplasm.npz',
    url='https://deepcell-data.s3.amazonaws.com/cytoplasm/fluorescent/CHO-cytoplasm_fixed.npz',
    file_hash='949c1259d1383feb088f4cecdbc9a655',
    metadata={'methods': methods}
)

#:
hela_s3 = Dataset(
    path='hela_s3-cytoplasm.npz',
    url='https://deepcell-data.s3.amazonaws.com/cytoplasm/fluorescent/hela_s3-cytoplasm_fixed.npz',
    file_hash='a2571357f5c2b238ed2ca9ec1329d8ea',
    metadata={'methods': methods}
)

#:
hela = Dataset(
    path='hela-cytoplasm.npz',
    url='https://deepcell-data.s3.amazonaws.com/cytoplasm/fluorescent/hela-cytoplasm_fixed.npz',
    file_hash='40f301ffb315dab17491c06afbfdf641',
    metadata={'methods': methods}
)

#:
pc3 = Dataset(
    path='pc3-cytoplasm.npz',
    url='https://deepcell-data.s3.amazonaws.com/cytoplasm/fluorescent/pc3-cytoplasm_fixed.npz',
    file_hash='636a280367c52bc9b57eebed23661295',
    metadata={'methods': methods}
)<|MERGE_RESOLUTION|>--- conflicted
+++ resolved
@@ -23,12 +23,8 @@
 # See the License for the specific language governing permissions and
 # limitations under the License.
 # ==============================================================================
-<<<<<<< HEAD
 """Fluorescent cytoplasm datasets including
 the raw images and ground truth segmentation masks"""
-=======
-"""Built-in Datasets"""
->>>>>>> 3c924e20
 
 from __future__ import absolute_import
 from __future__ import division
@@ -72,11 +68,7 @@
         'and phase as well as a z-stack of phase images.'
 }
 
-<<<<<<< HEAD
 #:
-=======
-
->>>>>>> 3c924e20
 all_cells = Dataset(
     path='20190903_all_fluorescent_cyto_512_contrast_adjusted_curated.npz',
     url='https://deepcell-data.s3-us-west-1.amazonaws.com/cytoplasm/fluorescent/20190903_all_fluorescent_cyto_512_contrast_adjusted_curated.npz',
@@ -84,11 +76,7 @@
     metadata={'methods': methods}
 )
 
-<<<<<<< HEAD
 #:
-=======
-
->>>>>>> 3c924e20
 nih_3t3 = Dataset(
     path='nih_3t3-cytoplasm.npz',
     url='https://deepcell-data.s3-us-west-1.amazonaws.com/cytoplasm/fluorescent/nih_3t3-cytoplasm_fixed.npz',
@@ -96,26 +84,16 @@
     metadata={'methods': methods}
 )
 
-<<<<<<< HEAD
 #:
-A549 = Dataset(
-=======
-
 a549 = Dataset(
->>>>>>> 3c924e20
     path='A549-cytoplasm.npz',
     url='https://deepcell-data.s3.amazonaws.com/cytoplasm/fluorescent/A549-cytoplasm_fixed.npz',
     file_hash='b5934b2424d2c0e91aedb577883bb0e5',
     metadata={'methods': methods}
 )
 
-<<<<<<< HEAD
 #:
-CHO = Dataset(
-=======
-
 cho = Dataset(
->>>>>>> 3c924e20
     path='CHO-cytoplasm.npz',
     url='https://deepcell-data.s3.amazonaws.com/cytoplasm/fluorescent/CHO-cytoplasm_fixed.npz',
     file_hash='949c1259d1383feb088f4cecdbc9a655',
