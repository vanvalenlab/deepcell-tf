--- conflicted
+++ resolved
@@ -23,12 +23,8 @@
 # See the License for the specific language governing permissions and
 # limitations under the License.
 # ==============================================================================
-<<<<<<< HEAD
 """Phase datasets including
 the raw images and ground truth segmentation masks"""
-=======
-"""Built-in Datasets"""
->>>>>>> 3c924e20
 
 from __future__ import absolute_import
 from __future__ import division
@@ -58,11 +54,7 @@
         'images.'
 }
 
-<<<<<<< HEAD
 #:
-=======
-
->>>>>>> 3c924e20
 all_cells = Dataset(
     path='20190813_all_phase_512_contrast_adjusted_curated.npz',
     url='https://deepcell-data.s3-us-west-1.amazonaws.com/cytoplasm/brightfield/20190813_all_phase_512_contrast_adjusted_curated.npz',
@@ -70,11 +62,7 @@
     metadata={'methods': methods}
 )
 
-<<<<<<< HEAD
 #:
-=======
-
->>>>>>> 3c924e20
 nih_3t3 = Dataset(
     path='nih_3t3-phase.npz',
     url='https://deepcell-data.s3.amazonaws.com/cytoplasm/brightfield/nih_3t3-phase_fixed.npz',
@@ -82,65 +70,40 @@
     metadata={'methods': methods}
 )
 
-<<<<<<< HEAD
 #:
-A549 = Dataset(
-=======
-
 a549 = Dataset(
->>>>>>> 3c924e20
     path='A549-phase.npz',
     url='https://deepcell-data.s3.amazonaws.com/cytoplasm/brightfield/A549-phase_fixed.npz',
     file_hash='d1820a7057079a774a9def8ae4634e74',
     metadata={'methods': methods}
 )
 
-<<<<<<< HEAD
 #:
-CHO = Dataset(
-=======
-
 cho = Dataset(
->>>>>>> 3c924e20
     path='CHO-phase.npz',
     url='https://deepcell-data.s3.amazonaws.com/cytoplasm/brightfield/CHO-phase_fixed.npz',
     file_hash='0d059506a9500e155d0fbfee64c43e21',
     metadata={'methods': methods}
 )
 
-<<<<<<< HEAD
 #:
-HeLa_S3 = Dataset(
-=======
-
 hela_s3 = Dataset(
->>>>>>> 3c924e20
     path='HeLa_S3-phase.npz',
     url='https://deepcell-data.s3.amazonaws.com/cytoplasm/brightfield/HeLa_S3-phase_fixed.npz',
     file_hash='8ee318c32e41c9ff0fccf40bcd9d993d',
     metadata={'methods': methods}
 )
 
-<<<<<<< HEAD
 #:
-HeLa = Dataset(
-=======
-
 hela = Dataset(
->>>>>>> 3c924e20
     path='HeLa-phase.npz',
     url='https://deepcell-data.s3.amazonaws.com/cytoplasm/brightfield/HeLa-phase_fixed.npz',
     file_hash='f16c22201d63d1ab856f066811b3dcfa',
     metadata={'methods': methods}
 )
 
-<<<<<<< HEAD
 #:
-PC3 = Dataset(
-=======
-
 pc3 = Dataset(
->>>>>>> 3c924e20
     path='PC3-phase.npz',
     url='https://deepcell-data.s3.amazonaws.com/cytoplasm/brightfield/PC3-phase_fixed.npz',
     file_hash='1be17d9f6dbb009eed542f56f8282edd',
