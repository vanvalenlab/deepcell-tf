"""
model_zoo.py

Assortment of CNN architectures for single cell segmentation

@author: David Van Valen
"""
from __future__ import absolute_import
from __future__ import print_function
from __future__ import division

import tensorflow as tf
from tensorflow.python.keras import backend as K
from tensorflow.python.keras.activations import softmax
from tensorflow.python.keras.callbacks import ModelCheckpoint
from tensorflow.python.keras.models import Sequential, Model
from tensorflow.python.keras.layers import Add, Permute, Input, Concatenate
from tensorflow.python.keras.layers import Conv2D, Conv3D, MaxPool2D, AvgPool2D
from tensorflow.python.keras.layers import Flatten, Dense, Dropout
from tensorflow.python.keras.layers import Activation, Softmax
from tensorflow.python.keras.layers import BatchNormalization
from tensorflow.python.keras.regularizers import l2

from .layers import Resize
from .layers import DilatedMaxPool2D
from .layers import TensorProd2D, TensorProd3D
from .layers import Location, Location3D
from .layers import ImageNormalization2D, ImageNormalization3D
from .utils.train_utils import axis_softmax

"""
Batch normalized conv-nets
"""


def bn_feature_net_21x21(n_features=3, n_channels=1, reg=1e-5, init='he_normal', norm_method='std'):
    print('Using feature net 21x21 with batch normalization')

    if K.image_data_format() == 'channels_first':
        channel_axis = 1
        input_shape = (n_channels, 21, 21)
    else:
        channel_axis = -1
        input_shape = (21, 21, n_channels)

    model = Sequential()
    model.add(ImageNormalization2D(norm_method=norm_method, filter_size=21, input_shape=input_shape))
    model.add(Conv2D(32, (4, 4), kernel_initializer=init, padding='valid', kernel_regularizer=l2(reg)))
    model.add(BatchNormalization(axis=channel_axis))
    model.add(Activation('relu'))

    model.add(Conv2D(32, (3, 3), kernel_initializer=init, padding='valid', kernel_regularizer=l2(reg)))
    model.add(BatchNormalization(axis=channel_axis))
    model.add(Activation('relu'))
    model.add(MaxPool2D(pool_size=(2, 2)))

    model.add(Conv2D(32, (3, 3), kernel_initializer=init, padding='valid', kernel_regularizer=l2(reg)))
    model.add(BatchNormalization(axis=channel_axis))
    model.add(Activation('relu'))

    model.add(Conv2D(32, (3, 3), kernel_initializer=init, padding='valid', kernel_regularizer=l2(reg)))
    model.add(BatchNormalization(axis=channel_axis))
    model.add(Activation('relu'))

    model.add(Conv2D(200, (4, 4), kernel_initializer=init, padding='valid', kernel_regularizer=l2(reg)))
    model.add(BatchNormalization(axis=channel_axis))
    model.add(Activation('relu'))

    model.add(TensorProd2D(200, 200, kernel_initializer=init, kernel_regularizer=l2(reg)))
    model.add(BatchNormalization(axis=channel_axis))
    model.add(Activation('relu'))

    model.add(TensorProd2D(200, n_features, kernel_initializer=init, kernel_regularizer=l2(reg)))
    model.add(Flatten())

    model.add(Softmax(axis=channel_axis))

    return model


def dilated_bn_feature_net_21x21(input_shape=(2, 1080, 1280), batch_size=None, n_features=3, reg=1e-5, init='he_normal', weights_path=None, norm_method='std'):
    print('Using dilated feature net 21x21 with batch normalization')

    if K.image_data_format() == 'channels_first':
        channel_axis = 1
    else:
        channel_axis = -1

    model = Sequential()
    d = 1
    model.add(ImageNormalization2D(norm_method=norm_method, filter_size=21, input_shape=input_shape))
    model.add(Conv2D(32, (4, 4), dilation_rate=d, kernel_initializer=init, padding='valid', batch_size=batch_size, kernel_regularizer=l2(reg)))
    model.add(BatchNormalization(axis=channel_axis))
    model.add(Activation('relu'))

    model.add(Conv2D(32, (3, 3), dilation_rate=d, kernel_initializer=init, padding='valid', kernel_regularizer=l2(reg)))
    model.add(BatchNormalization(axis=channel_axis))
    model.add(Activation('relu'))
    model.add(DilatedMaxPool2D(dilation_rate=d, pool_size=(2, 2)))
    d *= 2

    model.add(Conv2D(32, (3, 3), dilation_rate=d, kernel_initializer=init, padding='valid', kernel_regularizer=l2(reg)))

    model.add(BatchNormalization(axis=channel_axis))
    model.add(Activation('relu'))

    model.add(Conv2D(32, (3, 3), dilation_rate=d, kernel_initializer=init, padding='valid', kernel_regularizer=l2(reg)))
    model.add(BatchNormalization(axis=channel_axis))
    model.add(Activation('relu'))

    model.add(Conv2D(200, (4, 4), dilation_rate=d, kernel_initializer=init, padding='valid', kernel_regularizer=l2(reg)))
    model.add(BatchNormalization(axis=channel_axis))
    model.add(Activation('relu'))

    model.add(TensorProd2D(200, 200, kernel_initializer=init, kernel_regularizer=l2(reg)))
    model.add(BatchNormalization(axis=channel_axis))
    model.add(Activation('relu'))

    model.add(TensorProd2D(200, n_features, kernel_initializer=init, kernel_regularizer=l2(reg)))

    model.add(Softmax(axis=channel_axis))

    if weights_path is not None:
        model.load_weights(weights_path, by_name=True)

    return model


def bn_feature_net_31x31(n_features=3, n_channels=1, reg=1e-5, init='he_normal', norm_method='std'):
    print('Using feature net 31x31 with batch normalization')

    if K.image_data_format() == 'channels_first':
        channel_axis = 1
        input_shape = (n_channels, 31, 31)
    else:
        channel_axis = -1
        input_shape = (31, 31, n_channels)

    model = Sequential()
    model.add(ImageNormalization2D(norm_method=norm_method, filter_size=31, input_shape=input_shape))
    model.add(Conv2D(32, (4, 4), kernel_initializer=init, padding='valid', kernel_regularizer=l2(reg)))
    model.add(BatchNormalization(axis=channel_axis))
    model.add(Activation('relu'))
    model.add(MaxPool2D(pool_size=(2, 2)))

    model.add(Conv2D(64, (3, 3), kernel_initializer=init, padding='valid', kernel_regularizer=l2(reg)))
    model.add(BatchNormalization(axis=channel_axis))
    model.add(Activation('relu'))

    model.add(Conv2D(64, (3, 3), kernel_initializer=init, padding='valid', kernel_regularizer=l2(reg)))
    model.add(BatchNormalization(axis=channel_axis))
    model.add(Activation('relu'))
    model.add(MaxPool2D(pool_size=(2, 2)))

    model.add(Conv2D(128, (3, 3), kernel_initializer=init, padding='valid', kernel_regularizer=l2(reg)))
    model.add(BatchNormalization(axis=channel_axis))
    model.add(Activation('relu'))

    model.add(Conv2D(200, (3, 3), kernel_initializer=init, padding='valid', kernel_regularizer=l2(reg)))
    model.add(BatchNormalization(axis=channel_axis))
    model.add(Activation('relu'))

    model.add(TensorProd2D(200, 200, kernel_initializer=init, kernel_regularizer=l2(reg)))
    model.add(BatchNormalization(axis=channel_axis))
    model.add(Activation('relu'))

    model.add(TensorProd2D(200, n_features, kernel_initializer=init, kernel_regularizer=l2(reg)))
    model.add(Flatten())

    model.add(Softmax(axis=channel_axis))

    return model


def dilated_bn_feature_net_31x31(input_shape=(2, 1080, 1280), n_features=3, n_channels=1, reg=1e-5, init='he_normal', weights_path=None, norm_method='std'):
    print('Using dilated feature net 31x31 with batch normalization')

    if K.image_data_format() == 'channels_first':
        channel_axis = 1
    else:
        channel_axis = -1

    model = Sequential()
    d = 1
    model.add(ImageNormalization2D(norm_method=norm_method, filter_size=31, input_shape=input_shape))
    model.add(Conv2D(32, (4, 4), dilation_rate=d, kernel_initializer=init, padding='valid', kernel_regularizer=l2(reg)))
    model.add(BatchNormalization(axis=channel_axis))
    model.add(Activation('relu'))
    model.add(DilatedMaxPool2D(dilation_rate=d, pool_size=(2, 2)))
    d *= 2

    model.add(Conv2D(64, (3, 3), dilation_rate=d, kernel_initializer=init, padding='valid', kernel_regularizer=l2(reg)))
    model.add(BatchNormalization(axis=channel_axis))
    model.add(Activation('relu'))

    model.add(Conv2D(64, (3, 3), dilation_rate=d, kernel_initializer=init, padding='valid', kernel_regularizer=l2(reg)))
    model.add(BatchNormalization(axis=channel_axis))
    model.add(Activation('relu'))
    model.add(DilatedMaxPool2D(dilation_rate=d, pool_size=(2, 2)))
    d *= 2

    model.add(Conv2D(128, (3, 3), dilation_rate=d, kernel_initializer=init, padding='valid', kernel_regularizer=l2(reg)))
    model.add(BatchNormalization(axis=channel_axis))
    model.add(Activation('relu'))

    model.add(Conv2D(200, (3, 3), dilation_rate=d, kernel_initializer=init, padding='valid', kernel_regularizer=l2(reg)))
    model.add(BatchNormalization(axis=channel_axis))
    model.add(Activation('relu'))

    model.add(TensorProd2D(200, 200, kernel_initializer=init, kernel_regularizer=l2(reg)))
    model.add(BatchNormalization(axis=channel_axis))
    model.add(Activation('relu'))

    model.add(TensorProd2D(200, n_features, kernel_initializer=init, kernel_regularizer=l2(reg)))

    model.add(Softmax(axis=channel_axis))

    if weights_path is not None:
        model.load_weights(weights_path, by_name=True)

    return model


def bn_feature_net_61x61(n_features=3, n_channels=1, reg=1e-5, init='he_normal', norm_method='std'):
    print('Using feature net 61x61 with batch normalization')

    if K.image_data_format() == 'channels_first':
        channel_axis = 1
    else:
        channel_axis = -1

    input_shape = (n_channels, 61, 61) if channel_axis == 1 else (61, 61, n_channels)
    model = Sequential()
    model.add(ImageNormalization2D(norm_method=norm_method, filter_size=61, input_shape=input_shape))
    model.add(Conv2D(64, (3, 3), kernel_initializer=init, padding='valid', kernel_regularizer=l2(reg)))
    model.add(BatchNormalization(axis=channel_axis))
    model.add(Activation('relu'))

    model.add(Conv2D(64, (4, 4), kernel_initializer=init, padding='valid', kernel_regularizer=l2(reg)))
    model.add(BatchNormalization(axis=channel_axis))
    model.add(Activation('relu'))
    model.add(MaxPool2D(pool_size=(2, 2)))

    model.add(Conv2D(64, (3, 3), kernel_initializer=init, padding='valid', kernel_regularizer=l2(reg)))
    model.add(BatchNormalization(axis=channel_axis))
    model.add(Activation('relu'))

    model.add(Conv2D(64, (3, 3), kernel_initializer=init, padding='valid', kernel_regularizer=l2(reg)))
    model.add(BatchNormalization(axis=channel_axis))
    model.add(Activation('relu'))
    model.add(MaxPool2D(pool_size=(2, 2)))

    model.add(Conv2D(64, (3, 3), kernel_initializer=init, padding='valid', kernel_regularizer=l2(reg)))
    model.add(BatchNormalization(axis=channel_axis))
    model.add(Activation('relu'))

    model.add(Conv2D(64, (3, 3), kernel_initializer=init, padding='valid', kernel_regularizer=l2(reg)))
    model.add(BatchNormalization(axis=channel_axis))
    model.add(Activation('relu'))
    model.add(MaxPool2D(pool_size=(2, 2)))

    model.add(Conv2D(200, (4, 4), kernel_initializer=init, padding='valid', kernel_regularizer=l2(reg)))
    model.add(BatchNormalization(axis=channel_axis))
    model.add(Activation('relu'))

    model.add(TensorProd2D(200, 200, kernel_initializer=init, kernel_regularizer=l2(reg)))
    model.add(BatchNormalization(axis=channel_axis))
    model.add(Activation('relu'))

    model.add(TensorProd2D(200, n_features, kernel_initializer=init, kernel_regularizer=l2(reg)))
    model.add(Flatten())

    model.add(Activation('softmax'))

    return model


def dilated_bn_feature_net_61x61(input_shape=(2, 1080, 1280), batch_size=None, n_features=3, reg=1e-5, init='he_normal', weights_path=None, permute=False, norm_method='std'):
    print('Using dilated feature net 61x61 with batch normalization')

    if K.image_data_format() == 'channels_first':
        channel_axis = 1
    else:
        channel_axis = -1

    model = Sequential()
    d = 1
    model.add(ImageNormalization2D(norm_method=norm_method, filter_size=61, input_shape=input_shape))
    model.add(Conv2D(64, (3, 3), dilation_rate=d, kernel_initializer=init, padding='valid', batch_size=batch_size, kernel_regularizer=l2(reg)))
    model.add(BatchNormalization(axis=channel_axis))
    model.add(Activation('relu'))

    model.add(Conv2D(64, (4, 4), dilation_rate=d, kernel_initializer=init, padding='valid', kernel_regularizer=l2(reg)))
    model.add(BatchNormalization(axis=channel_axis))
    model.add(Activation('relu'))
    model.add(DilatedMaxPool2D(dilation_rate=d, pool_size=(2, 2)))
    d *= 2

    model.add(Conv2D(64, (3, 3), dilation_rate=d, kernel_initializer=init, padding='valid', kernel_regularizer=l2(reg)))
    model.add(BatchNormalization(axis=channel_axis))
    model.add(Activation('relu'))

    model.add(Conv2D(64, (3, 3), dilation_rate=d, kernel_initializer=init, padding='valid', kernel_regularizer=l2(reg)))
    model.add(BatchNormalization(axis=channel_axis))
    model.add(Activation('relu'))
    model.add(DilatedMaxPool2D(dilation_rate=d, pool_size=(2, 2)))
    d *= 2

    model.add(Conv2D(64, (3, 3), dilation_rate=d, kernel_initializer=init, padding='valid', kernel_regularizer=l2(reg)))
    model.add(BatchNormalization(axis=channel_axis))
    model.add(Activation('relu'))

    model.add(Conv2D(64, (3, 3), dilation_rate=d, kernel_initializer=init, padding='valid', kernel_regularizer=l2(reg)))
    model.add(BatchNormalization(axis=channel_axis))
    model.add(Activation('relu'))
    model.add(DilatedMaxPool2D(dilation_rate=d, pool_size=(2, 2)))
    d *= 2

    model.add(Conv2D(200, (4, 4), dilation_rate=d, kernel_initializer=init, padding='valid', kernel_regularizer=l2(reg)))
    model.add(BatchNormalization(axis=channel_axis))
    model.add(Activation('relu'))

    model.add(TensorProd2D(200, 200, kernel_initializer=init, kernel_regularizer=l2(reg)))
    model.add(BatchNormalization(axis=channel_axis))
    model.add(Activation('relu'))

    model.add(TensorProd2D(200, n_features, kernel_initializer=init, kernel_regularizer=l2(reg)))
    model.add(Softmax(axis=channel_axis))

    if permute:
        if K.image_data_format() == 'channels_first':
            model.add(Permute((2, 3, 1)))

    if weights_path is not None:
        model.load_weights(weights_path, by_name=True)

    return model


def bn_feature_net_81x81(n_features=3, n_channels=1, reg=1e-5, init='he_normal', norm_method='std'):
    print('Using feature net 81x81 with batch normalization')

    if K.image_data_format() == 'channels_first':
        channel_axis = 1
    else:
        channel_axis = -1

    model = Sequential()
    model.add(ImageNormalization2D(norm_method=norm_method, filter_size=81, input_shape=(n_channels, 81, 81)))
    model.add(Conv2D(64, (3, 3), kernel_initializer=init, padding='valid', kernel_regularizer=l2(reg)))
    model.add(BatchNormalization(axis=channel_axis))
    model.add(Activation('relu'))

    model.add(Conv2D(64, (4, 4), kernel_initializer=init, padding='valid', kernel_regularizer=l2(reg)))
    model.add(BatchNormalization(axis=channel_axis))
    model.add(Activation('relu'))
    model.add(MaxPool2D(pool_size=(2, 2)))

    model.add(Conv2D(64, (3, 3), kernel_initializer=init, padding='valid', kernel_regularizer=l2(reg)))
    model.add(BatchNormalization(axis=channel_axis))
    model.add(Activation('relu'))

    model.add(Conv2D(64, (3, 3), kernel_initializer=init, padding='valid', kernel_regularizer=l2(reg)))
    model.add(BatchNormalization(axis=channel_axis))
    model.add(Activation('relu'))

    model.add(Conv2D(64, (3, 3), kernel_initializer=init, padding='valid', kernel_regularizer=l2(reg)))
    model.add(BatchNormalization(axis=channel_axis))
    model.add(Activation('relu'))
    model.add(MaxPool2D(pool_size=(2, 2)))

    model.add(Conv2D(64, (3, 3), kernel_initializer=init, padding='valid', kernel_regularizer=l2(reg)))
    model.add(BatchNormalization(axis=channel_axis))
    model.add(Activation('relu'))

    model.add(Conv2D(64, (3, 3), kernel_initializer=init, padding='valid', kernel_regularizer=l2(reg)))
    model.add(BatchNormalization(axis=channel_axis))
    model.add(Activation('relu'))
    model.add(MaxPool2D(pool_size=(2, 2)))

    model.add(Conv2D(64, (3, 3), kernel_initializer=init, padding='valid', kernel_regularizer=l2(reg)))
    model.add(BatchNormalization(axis=channel_axis))
    model.add(Activation('relu'))

    model.add(Conv2D(200, (4, 4), kernel_initializer=init, padding='valid', kernel_regularizer=l2(reg)))
    model.add(BatchNormalization(axis=channel_axis))
    model.add(Activation('relu'))

    model.add(TensorProd2D(200, 200, kernel_initializer=init, kernel_regularizer=l2(reg)))
    model.add(BatchNormalization(axis=channel_axis))
    model.add(Activation('relu'))

    model.add(TensorProd2D(200, n_features, kernel_initializer=init, kernel_regularizer=l2(reg)))
    model.add(Flatten())

    model.add(Softmax(axis=channel_axis))

    return model


def dilated_bn_feature_net_81x81(input_shape=(2, 1080, 1280), n_features=3, reg=1e-5, init='he_normal', weights_path=None, norm_method='std'):
    print('Using dilated feature net 81x81 with batch normalization')

    if K.image_data_format() == 'channels_first':
        channel_axis = 1
    else:
        channel_axis = -1

    model = Sequential()
    d = 1
    model.add(ImageNormalization2D(norm_method=norm_method, filter_size=81, input_shape=input_shape))
    model.add(Conv2D(64, (3, 3), dilation_rate=d, kernel_initializer=init, padding='valid', kernel_regularizer=l2(reg)))
    model.add(BatchNormalization(axis=channel_axis))
    model.add(Activation('relu'))

    model.add(Conv2D(64, (4, 4), dilation_rate=d, kernel_initializer=init, padding='valid', kernel_regularizer=l2(reg)))
    model.add(BatchNormalization(axis=channel_axis))
    model.add(Activation('relu'))
    model.add(DilatedMaxPool2D(dilation_rate=d, pool_size=(2, 2)))
    d *= 2

    model.add(Conv2D(64, (3, 3), dilation_rate=d, kernel_initializer=init, padding='valid', kernel_regularizer=l2(reg)))
    model.add(BatchNormalization(axis=channel_axis))
    model.add(Activation('relu'))

    model.add(Conv2D(64, (3, 3), dilation_rate=d, kernel_initializer=init, padding='valid', kernel_regularizer=l2(reg)))
    model.add(BatchNormalization(axis=channel_axis))
    model.add(Activation('relu'))

    model.add(Conv2D(64, (3, 3), dilation_rate=d, kernel_initializer=init, padding='valid', kernel_regularizer=l2(reg)))
    model.add(BatchNormalization(axis=channel_axis))
    model.add(Activation('relu'))
    model.add(DilatedMaxPool2D(dilation_rate=d, pool_size=(2, 2)))
    d *= 2

    model.add(Conv2D(64, (3, 3), dilation_rate=d, kernel_initializer=init, padding='valid', kernel_regularizer=l2(reg)))
    model.add(BatchNormalization(axis=channel_axis))
    model.add(Activation('relu'))

    model.add(Conv2D(64, (3, 3), dilation_rate=d, kernel_initializer=init, padding='valid', kernel_regularizer=l2(reg)))
    model.add(BatchNormalization(axis=channel_axis))
    model.add(Activation('relu'))
    model.add(DilatedMaxPool2D(pool_size=(2, 2)))
    d *= 2

    model.add(Conv2D(64, (3, 3), dilation_rate=d, kernel_initializer=init, padding='valid', kernel_regularizer=l2(reg)))
    model.add(BatchNormalization(axis=channel_axis))
    model.add(Activation('relu'))

    model.add(Conv2D(200, (4, 4), dilation_rate=d, kernel_initializer=init, padding='valid', kernel_regularizer=l2(reg)))
    model.add(BatchNormalization(axis=channel_axis))
    model.add(Activation('relu'))

    model.add(TensorProd2D(200, 200, kernel_initializer=init, kernel_regularizer=l2(reg)))
    model.add(BatchNormalization(axis=channel_axis))
    model.add(Activation('relu'))

    model.add(TensorProd2D(200, n_features, kernel_initializer=init, kernel_regularizer=l2(reg)))

    model.add(Softmax(axis=channel_axis))

    if weights_path is not None:
        model.load_weights(weights_path, by_name=True)

    return model


"""
Multi-resolution batch normalized conv-nets
"""


def bn_multires_feature_net_61x61(n_features=3, n_channels=1, reg=1e-5, init='he_normal', norm_method='std'):
    print('Using multi-resolution feature net 61x61 with batch normalization')

    if K.image_data_format() == 'channels_first':
        channel_axis = 1
    else:
        channel_axis = -1

    inputs = Input(shape=(n_channels, 61, 61))
    img_norm = ImageNormalization2D(norm_method=norm_method, filter_size=61)(inputs)
    conv1 = Conv2D(64, (3, 3), kernel_initializer=init, padding='valid', kernel_regularizer=l2(reg))(img_norm)
    norm1 = BatchNormalization(axis=channel_axis)(conv1)
    act1 = Activation('relu')(norm1)

    conv2 = Conv2D(64, (4, 4), kernel_initializer=init, padding='valid', kernel_regularizer=l2(reg))(act1)
    norm2 = BatchNormalization(axis=channel_axis)(conv2)
    act2 = Activation('relu')(norm2)
    pool1 = MaxPool2D(pool_size=(2, 2))(act2)

    conv3 = Conv2D(64, (3, 3), kernel_initializer=init, padding='valid', kernel_regularizer=l2(reg))(pool1)
    norm3 = BatchNormalization(axis=channel_axis)(conv3)
    act3 = Activation('relu')(norm3)

    conv4 = Conv2D(64, (3, 3), kernel_initializer=init, padding='valid', kernel_regularizer=l2(reg))(act3)
    norm4 = BatchNormalization(axis=channel_axis)(conv4)
    act4 = Activation('relu')(norm4)
    pool2 = MaxPool2D(pool_size=(2, 2))(act4)

    conv5 = Conv2D(64, (3, 3), kernel_initializer=init, padding='valid', kernel_regularizer=l2(reg))(pool2)
    norm5 = BatchNormalization(axis=channel_axis)(conv5)
    act5 = Activation('relu')(norm5)

    conv6 = Conv2D(64, (3, 3), kernel_initializer=init, padding='valid', kernel_regularizer=l2(reg))(act5)
    norm6 = BatchNormalization(axis=channel_axis)(conv6)
    act6 = Activation('relu')(norm6)
    pool3 = MaxPool2D(pool_size=(2, 2))(act6)

    side_conv0 = Conv2D(64, (59, 59), dilation_rate=1, kernel_initializer=init, padding='valid', kernel_regularizer=l2(reg))(conv1)
    side_norm0 = BatchNormalization(axis=channel_axis)(side_conv0)
    side_act0 = Activation('relu')(side_norm0)

    side_conv1 = Conv2D(64, (28, 28), kernel_initializer=init, padding='valid', kernel_regularizer=l2(reg))(pool1)
    side_norm1 = BatchNormalization(axis=channel_axis)(side_conv1)
    side_act1 = Activation('relu')(side_norm1)

    side_conv2 = Conv2D(64, (12, 12), kernel_initializer=init, padding='valid', kernel_regularizer=l2(reg))(pool2)
    side_norm2 = BatchNormalization(axis=channel_axis)(side_conv2)
    side_act2 = Activation('relu')(side_norm2)

    side_conv3 = Conv2D(64, (4, 4), kernel_initializer=init, padding='valid', kernel_regularizer=l2(reg))(pool3)
    side_norm3 = BatchNormalization(axis=channel_axis)(side_conv3)
    side_act3 = Activation('relu')(side_norm3)

    merge_layer1 = Concatenate(axis=channel_axis)([side_act0, side_act1, side_act2, side_act3])

    tensor_prod1 = TensorProd2D(256, 256, kernel_initializer=init, kernel_regularizer=l2(reg))(merge_layer1)
    norm7 = BatchNormalization(axis=channel_axis)(tensor_prod1)
    act7 = Activation('relu')(norm7)

    tensor_prod2 = TensorProd2D(256, n_features, kernel_initializer=init, kernel_regularizer=l2(reg))(act7)
    flat = Flatten()(tensor_prod2)
    act8 = Activation('softmax')(flat)

    model = Model(inputs=inputs, outputs=act8)

    return model

<<<<<<< HEAD

def dilated_bn_multires_feature_net_61x61(input_shape=(2, 1080, 1280), n_features=3, reg=1e-5, init='he_normal', softmax=False, location=True, permute=False, weights_path=None, from_logits=False, norm_method='std'):
=======
def dilated_bn_multires_feature_net_61x61(input_shape=(2, 1080, 1280), n_features=3, reg=1e-5, init='he_normal', softmax=False, location=False, permute=False, weights_path=None, from_logits=False, norm_method='std'):
>>>>>>> 97b1ca66
    print('Using dilated multi-resolution feature net 61x61 with batch normalization')

    if K.image_data_format() == 'channels_first':
        channel_axis = 1
    else:
        channel_axis = -1

    d = 1
    inputs = Input(shape=input_shape)
    img_norm = ImageNormalization2D(norm_method=norm_method, filter_size=61)(inputs)
    conv1 = Conv2D(64, (3, 3), dilation_rate=d, kernel_initializer=init, padding='valid', kernel_regularizer=l2(reg))(img_norm)
    norm1 = BatchNormalization(axis=channel_axis)(conv1)
    act1 = Activation('relu')(norm1)

    conv2 = Conv2D(64, (4, 4), dilation_rate=d, kernel_initializer=init, padding='valid', kernel_regularizer=l2(reg))(act1)
    norm2 = BatchNormalization(axis=channel_axis)(conv2)
    act2 = Activation('relu')(norm2)
    pool1 = DilatedMaxPool2D(dilation_rate=d, pool_size=(2, 2))(act2)
    d *= 2

    conv3 = Conv2D(64, (3, 3), dilation_rate=d, kernel_initializer=init, padding='valid', kernel_regularizer=l2(reg))(pool1)
    norm3 = BatchNormalization(axis=channel_axis)(conv3)
    act3 = Activation('relu')(norm3)

    conv4 = Conv2D(64, (3, 3), dilation_rate=d, kernel_initializer=init, padding='valid', kernel_regularizer=l2(reg))(act3)
    norm4 = BatchNormalization(axis=channel_axis)(conv4)
    act4 = Activation('relu')(norm4)
    pool2 = DilatedMaxPool2D(dilation_rate=d, pool_size=(2, 2))(act4)
    d *= 2

    conv5 = Conv2D(64, (3, 3), dilation_rate=d, kernel_initializer=init, padding='valid', kernel_regularizer=l2(reg))(pool2)
    norm5 = BatchNormalization(axis=channel_axis)(conv5)
    act5 = Activation('relu')(norm5)

    conv6 = Conv2D(64, (3, 3), dilation_rate=d, kernel_initializer=init, padding='valid', kernel_regularizer=l2(reg))(act5)
    norm6 = BatchNormalization(axis=channel_axis)(conv6)
    act6 = Activation('relu')(norm6)
    pool3 = DilatedMaxPool2D(dilation_rate=d, pool_size=(2, 2))(act6)
    d *= 2

    # side_conv0 = Conv2D(64, (59, 59), dilation_rate=1, kernel_initializer=init, padding='valid', kernel_regularizer=l2(reg))(conv1)
    # side_norm0 = BatchNormalization(axis = 1)(side_conv0)
    # side_act0 = Activation('relu')(side_norm0)

    side_conv1 = Conv2D(64, (28, 28), dilation_rate=2, kernel_initializer=init, padding='valid', kernel_regularizer=l2(reg))(pool1)
    side_norm1 = BatchNormalization(axis=channel_axis)(side_conv1)
    side_act1 = Activation('relu')(side_norm1)

    side_conv2 = Conv2D(64, (12, 12), dilation_rate=4, kernel_initializer=init, padding='valid', kernel_regularizer=l2(reg))(pool2)
    side_norm2 = BatchNormalization(axis=channel_axis)(side_conv2)
    side_act2 = Activation('relu')(side_norm2)

    side_conv3 = Conv2D(64, (4, 4), dilation_rate=8, kernel_initializer=init, padding='valid', kernel_regularizer=l2(reg))(pool3)
    side_norm3 = BatchNormalization(axis=channel_axis)(side_conv3)
    side_act3 = Activation('relu')(side_norm3)

    merge_layer1 = Concatenate(axis=channel_axis)([side_act1, side_act2, side_act3])

    tensor_prod1 = TensorProd2D(256, 256, kernel_initializer=init, kernel_regularizer=l2(reg))(merge_layer1)
    norm7 = BatchNormalization(axis=channel_axis)(tensor_prod1)
    act7 = Activation('relu')(norm7)

    tensor_prod2 = TensorProd2D(256, n_features, kernel_initializer=init, kernel_regularizer=l2(reg))(act7)

    if softmax:
        act8 = Softmax(axis=channel_axis)(tensor_prod2)
    else:
        act8 = tensor_prod2

    if permute:
        if channel_axis == 1:
            final_layer = Permute((2, 3, 1))(act8)
    else:
        final_layer = act8

    model = Model(inputs=inputs, outputs=final_layer)

    if weights_path is not None:
        model.load_weights(weights_path, by_name=True)

    return model


def bn_multires_feature_net(input_shape=(2, 1080, 1280), batch_shape=None, n_features=3, reg=1e-5, init='he_normal', permute=False, softmax=True, location=False, norm_method='std', filter_size=61):

    if K.image_data_format() == 'channels_first':
        channel_axis = 1
    else:
        channel_axis = -1

    if batch_shape is None:
        input1 = Input(shape=input_shape)
    else:
        input1 = Input(batch_shape=batch_shape)
        input_shape = batch_shape[1:]

    img_norm = ImageNormalization2D(norm_method=norm_method, filter_size=filter_size)(input1)

    if location:
        loc0 = Location(in_shape=input_shape)(img_norm)
        input2 = Concatenate(axis=1)([img_norm, loc0])
    else:
        input2 = img_norm

    conv1 = Conv2D(32, (3, 3), dilation_rate=1, kernel_initializer=init, padding='same', kernel_regularizer=l2(reg))(input2)
    norm1 = BatchNormalization(axis=channel_axis)(conv1)
    act1 = Activation('relu')(norm1)

    conv2 = Conv2D(32, (3, 3), dilation_rate=1, kernel_initializer=init, padding='same', kernel_regularizer=l2(reg))(act1)
    norm2 = BatchNormalization(axis=channel_axis)(conv2)
    act2 = Activation('relu')(norm2)

    conv3 = Conv2D(32, (3, 3), dilation_rate=2, kernel_initializer=init, padding='same', kernel_regularizer=l2(reg))(act2)
    norm3 = BatchNormalization(axis=channel_axis)(conv3)
    act3 = Activation('relu')(norm3)

    conv4 = Conv2D(32, (3, 3), dilation_rate=2, kernel_initializer=init, padding='same', kernel_regularizer=l2(reg))(act3)
    norm4 = BatchNormalization(axis=channel_axis)(conv4)
    act4 = Activation('relu')(norm4)

    conv5 = Conv2D(32, (3, 3), dilation_rate=4, kernel_initializer=init, padding='same', kernel_regularizer=l2(reg))(act4)
    norm5 = BatchNormalization(axis=channel_axis)(conv5)
    act5 = Activation('relu')(norm5)

    conv6 = Conv2D(32, (3, 3), dilation_rate=4, kernel_initializer=init, padding='same', kernel_regularizer=l2(reg))(act5)
    norm6 = BatchNormalization(axis=channel_axis)(conv6)
    act6 = Activation('relu')(norm6)

    conv7 = Conv2D(32, (3, 3), dilation_rate=8, kernel_initializer=init, padding='same', kernel_regularizer=l2(reg))(act6)
    norm7 = BatchNormalization(axis=channel_axis)(conv7)
    act7 = Activation('relu')(norm7)

    conv8 = Conv2D(32, (3, 3), dilation_rate=8, kernel_initializer=init, padding='same', kernel_regularizer=l2(reg))(act7)
    norm8 = BatchNormalization(axis=channel_axis)(conv8)
    act8 = Activation('relu')(norm8)

    conv9 = Conv2D(32, (3, 3), dilation_rate=16, kernel_initializer=init, padding='same', kernel_regularizer=l2(reg))(act8)
    norm9 = BatchNormalization(axis=channel_axis)(conv9)
    act9 = Activation('relu')(norm9)

    conv10 = Conv2D(32, (3, 3), dilation_rate=16, kernel_initializer=init, padding='same', kernel_regularizer=l2(reg))(act9)
    norm10 = BatchNormalization(axis=channel_axis)(conv10)
    act10 = Activation('relu')(norm10)

    conv11 = Conv2D(32, (3, 3), dilation_rate=32, kernel_initializer=init, padding='same', kernel_regularizer=l2(reg))(act10)
    norm11 = BatchNormalization(axis=channel_axis)(conv11)
    act11 = Activation('relu')(norm11)

    conv12 = Conv2D(32, (3, 3), dilation_rate=32, kernel_initializer=init, padding='same', kernel_regularizer=l2(reg))(act11)
    norm12 = BatchNormalization(axis=channel_axis)(conv12)
    act12 = Activation('relu')(norm12)

    merge1 = Concatenate(axis=channel_axis)([act1, act2, act3, act4, act5, act6, act7, act8, act9, act10, act11, act12])

    tensor_prod1 = TensorProd2D(32 * 12, 128, kernel_initializer=init, kernel_regularizer=l2(reg))(merge1)
    norm9 = BatchNormalization(axis=channel_axis)(tensor_prod1)
    act9 = Activation('relu')(norm9)

    tensor_prod2 = TensorProd2D(128, 128, kernel_initializer=init, kernel_regularizer=l2(reg))(act9)
    norm10 = BatchNormalization(axis=channel_axis)(tensor_prod2)
    act10 = Activation('relu')(norm10)

    tensor_prod3 = TensorProd2D(128, n_features, kernel_initializer=init, kernel_regularizer=l2(reg))(act10)

    if softmax:
        act11 = Softmax(axis=channel_axis)(tensor_prod3)
    else:
        act11 = tensor_prod3

    if permute:
        if channel_axis == 1:
            final_layer = Permute((2, 3, 1))(act11)
    else:
        final_layer = act11

    model = Model(inputs=input1, outputs=final_layer)

    return model


def bn_multires_pool_feature_net(input_shape=(2, 1080, 1280), n_features=3, reg=1e-5, init='he_normal', permute=False, norm_method='std', filter_size=61):

    if K.image_data_format() == 'channels_first':
        channel_axis = 1
    else:
        channel_axis = -1

    input1 = Input(shape=input_shape)
    img_norm = ImageNormalization2D(norm_method=norm_method, filter_size=filter_size)(input1)
    conv1 = Conv2D(32, (3, 3), dilation_rate=1, kernel_initializer=init, padding='same', kernel_regularizer=l2(reg))(img_norm)
    norm1 = BatchNormalization(axis=channel_axis)(conv1)
    act1 = Activation('relu')(norm1)

    conv2 = Conv2D(32, (3, 3), dilation_rate=1, kernel_initializer=init, padding='same', kernel_regularizer=l2(reg))(act1)
    norm2 = BatchNormalization(axis=channel_axis)(conv2)
    act2 = Activation('relu')(norm2)

    pool1 = MaxPool2D(pool_size=(2, 2), strides=1, padding='same')(act2)

    conv3 = Conv2D(32, (3, 3), dilation_rate=2, kernel_initializer=init, padding='same', kernel_regularizer=l2(reg))(pool1)
    norm3 = BatchNormalization(axis=channel_axis)(conv3)
    act3 = Activation('relu')(norm3)

    conv4 = Conv2D(32, (3, 3), dilation_rate=2, kernel_initializer=init, padding='same', kernel_regularizer=l2(reg))(act3)
    norm4 = BatchNormalization(axis=channel_axis)(conv4)
    act4 = Activation('relu')(norm4)

    pool2 = MaxPool2D(pool_size=(4, 4), strides=1, padding='same')(act4)

    conv5 = Conv2D(32, (3, 3), dilation_rate=4, kernel_initializer=init, padding='same', kernel_regularizer=l2(reg))(pool2)
    norm5 = BatchNormalization(axis=channel_axis)(conv5)
    act5 = Activation('relu')(norm5)

    conv6 = Conv2D(32, (3, 3), dilation_rate=4, kernel_initializer=init, padding='same', kernel_regularizer=l2(reg))(act5)
    norm6 = BatchNormalization(axis=channel_axis)(conv6)
    act6 = Activation('relu')(norm6)

    pool3 = MaxPool2D(pool_size=(8, 8), strides=1, padding='same')(act6)

    conv7 = Conv2D(32, (3, 3), dilation_rate=8, kernel_initializer=init, padding='same', kernel_regularizer=l2(reg))(pool3)
    norm7 = BatchNormalization(axis=channel_axis)(conv7)
    act7 = Activation('relu')(norm7)

    conv8 = Conv2D(32, (3, 3), dilation_rate=8, kernel_initializer=init, padding='same', kernel_regularizer=l2(reg))(act7)
    norm8 = BatchNormalization(axis=channel_axis)(conv8)
    act8 = Activation('relu')(norm8)

    pool4 = MaxPool2D(pool_size=(16, 16), strides=1, padding='same')(act8)

    conv9 = Conv2D(32, (3, 3), dilation_rate=16, kernel_initializer=init, padding='same', kernel_regularizer=l2(reg))(pool3)
    norm9 = BatchNormalization(axis=channel_axis)(conv9)
    act9 = Activation('relu')(norm9)

    conv10 = Conv2D(32, (3, 3), dilation_rate=16, kernel_initializer=init, padding='same', kernel_regularizer=l2(reg))(act9)
    norm10 = BatchNormalization(axis=channel_axis)(conv10)
    act10 = Activation('relu')(norm10)

    pool5 = MaxPool2D(pool_size=(32, 32), strides=1, padding='same')(act10)

    conv11 = Conv2D(32, (3, 3), dilation_rate=32, kernel_initializer=init, padding='same', kernel_regularizer=l2(reg))(pool5)
    norm11 = BatchNormalization(axis=channel_axis)(conv11)
    act11 = Activation('relu')(norm11)

    conv12 = Conv2D(32, (3, 3), dilation_rate=32, kernel_initializer=init, padding='same', kernel_regularizer=l2(reg))(act11)
    norm12 = BatchNormalization(axis=channel_axis)(conv12)
    act12 = Activation('relu')(norm12)

    merge1 = Concatenate(axis=channel_axis)([act1, act2, act3, act4, act5, act6, act7, act8, act9, act10, act11, act12, pool1, pool2, pool3, pool4, pool5])

    tensor_prod1 = TensorProd2D(32 * 12, 128, kernel_initializer=init, kernel_regularizer=l2(reg))(merge1)
    norm9 = BatchNormalization(axis=channel_axis)(tensor_prod1)
    act9 = Activation('relu')(norm9)

    tensor_prod2 = TensorProd2D(128, 128, kernel_initializer=init, kernel_regularizer=l2(reg))(act9)
    norm10 = BatchNormalization(axis=channel_axis)(tensor_prod2)
    act10 = Activation('relu')(norm10)

    tensor_prod3 = TensorProd2D(128, n_features, kernel_initializer=init, kernel_regularizer=l2(reg))(act10)
    act11 = Softmax(axis=channel_axis)(tensor_prod3)

    if permute:
        if channel_axis == 1:
            final_layer = Permute((2, 3, 1))(act11)
    else:
        final_layer = act11

    model = Model(inputs=input1, outputs=final_layer)

    return model

<<<<<<< HEAD

def bn_dense_feature_net(input_shape=(2, 1080, 1280), batch_shape=None, n_features=3, reg=1e-5, init='he_normal', permute=False, softmax=True, location=True, norm_method='std', filter_size=61):
=======
def bn_dense_feature_net(input_shape=(2, 1080, 1280), batch_shape=None, n_features=3, reg=1e-5, init='he_normal', permute=False, softmax=True, location=False, norm_method='std', filter_size=61):
>>>>>>> 97b1ca66

    if K.image_data_format() == 'channels_first':
        channel_axis = 1
    else:
        channel_axis = -1

    if batch_shape is None:
        input1 = Input(shape=input_shape)
    else:
        input1 = Input(batch_shape=batch_shape)
        input_shape = batch_shape[1:]

    img_norm = ImageNormalization2D(norm_method=norm_method, filter_size=filter_size)(input1)

    if location is True:
        loc0 = Location(in_shape=input_shape)(img_norm)
        input2 = Concatenate(axis=channel_axis)([img_norm, loc0])
    else:
        input2 = img_norm

    conv1 = Conv2D(48, (3, 3), dilation_rate=1, kernel_initializer=init, padding='same', kernel_regularizer=l2(reg))(input2)
    norm1 = BatchNormalization(axis=channel_axis)(conv1)
    act1 = Activation('relu')(norm1)
    merge1 = Concatenate(axis=channel_axis)([input2, act1])

    conv2 = Conv2D(48, (3, 3), dilation_rate=2, kernel_initializer=init, padding='same', kernel_regularizer=l2(reg))(merge1)
    norm2 = BatchNormalization(axis=channel_axis)(conv2)
    act2 = Activation('relu')(norm2)
    merge2 = Concatenate(axis=channel_axis)([merge1, act2])

    conv3 = Conv2D(48, (3, 3), dilation_rate=4, kernel_initializer=init, padding='same', kernel_regularizer=l2(reg))(merge2)
    norm3 = BatchNormalization(axis=channel_axis)(conv3)
    act3 = Activation('relu')(norm3)
    merge3 = Concatenate(axis=channel_axis)([merge2, act3])

    conv4 = Conv2D(48, (3, 3), dilation_rate=8, kernel_initializer=init, padding='same', kernel_regularizer=l2(reg))(merge3)
    norm4 = BatchNormalization(axis=channel_axis)(conv4)
    act4 = Activation('relu')(norm4)
    merge4 = Concatenate(axis=channel_axis)([merge3, act4])

    conv5 = Conv2D(48, (3, 3), dilation_rate=16, kernel_initializer=init, padding='same', kernel_regularizer=l2(reg))(merge4)
    norm5 = BatchNormalization(axis=channel_axis)(conv5)
    act5 = Activation('relu')(norm5)
    merge5 = Concatenate(axis=channel_axis)([merge4, act5])

    conv6 = Conv2D(48, (3, 3), dilation_rate=32, kernel_initializer=init, padding='same', kernel_regularizer=l2(reg))(merge5)
    norm6 = BatchNormalization(axis=channel_axis)(conv6)
    act6 = Activation('relu')(norm6)
    merge6 = Concatenate(axis=channel_axis)([merge5, act6])

    tensor_prod1 = TensorProd2D(48 * 6 + input_shape[0], 256, kernel_initializer=init, kernel_regularizer=l2(reg))(merge6)
    norm9 = BatchNormalization(axis=channel_axis)(tensor_prod1)
    act9 = Activation('relu')(norm9)

    tensor_prod2 = TensorProd2D(256, 256, kernel_initializer=init, kernel_regularizer=l2(reg))(act9)
    norm10 = BatchNormalization(axis=channel_axis)(tensor_prod2)
    act10 = Activation('relu')(norm10)

    tensor_prod3 = TensorProd2D(256, n_features, kernel_initializer=init, kernel_regularizer=l2(reg))(act10)

    if softmax:
        tensor_prod3 = Softmax(axis=channel_axis)(tensor_prod3)

    if permute:
        if channel_axis == 1:
            final_layer = Permute((2, 3, 1))(tensor_prod3)
        else:
            final_layer = tensor_prod3
    else:
        final_layer = tensor_prod3

    model = Model(inputs=input1, outputs=final_layer)

    return model


"""
Residual layers for fine tuning
"""


def identity_block(input_tensor, kernel_size, filters, stage, block):
    """The identity block is the block that has no conv layer at shortcut.
    # Arguments
        input_tensor: input tensor
        kernel_size: default 3, the kernel size of middle conv layer at main path
        filters: list of integers, the filters of 3 conv layer at main path
        stage: integer, current stage label, used for generating layer names
        block: 'a','b'..., current block label, used for generating layer names
    # Returns
        Output tensor for the block.
    """
    filters1, filters2, filters3 = filters
    if K.image_data_format() == 'channels_last':
        bn_axis = 3
    else:
        bn_axis = 1
    conv_name_base = 'res' + str(stage) + block + '_branch'
    bn_name_base = 'bn' + str(stage) + block + '_branch'

    x = Conv2D(filters1, (1, 1), name=conv_name_base + '2a')(input_tensor)
    x = BatchNormalization(axis=bn_axis, name=bn_name_base + '2a')(x)
    x = Activation('relu')(x)

    x = Conv2D(filters2, kernel_size,
               padding='same', name=conv_name_base + '2b')(x)
    x = BatchNormalization(axis=bn_axis, name=bn_name_base + '2b')(x)
    x = Activation('relu')(x)

    x = Conv2D(filters3, (1, 1), name=conv_name_base + '2c')(x)
    x = BatchNormalization(axis=bn_axis, name=bn_name_base + '2c')(x)

    x = Add()([x, input_tensor])
    x = Activation('relu')(x)

    return x


def conv_block(input_tensor, kernel_size, filters, stage, block, strides=(2, 2)):
    """A block that has a conv layer at shortcut.
    # Arguments
        input_tensor: input tensor
        kernel_size: default 3, the kernel size of middle conv layer at main path
        filters: list of integers, the filters of 3 conv layer at main path
        stage: integer, current stage label, used for generating layer names
        block: 'a','b'..., current block label, used for generating layer names
    # Returns
        Output tensor for the block.
    Note that from stage 3, the first conv layer at main path is with strides=(2,2)
    And the shortcut should have strides=(2,2) as well
    """
    filters1, filters2, filters3 = filters
    if K.image_data_format() == 'channels_last':
        bn_axis = 3
    else:
        bn_axis = 1
    conv_name_base = 'res' + str(stage) + block + '_branch'
    bn_name_base = 'bn' + str(stage) + block + '_branch'

    x = Conv2D(filters1, (1, 1), strides=strides,
               name=conv_name_base + '2a')(input_tensor)
    x = BatchNormalization(axis=bn_axis, name=bn_name_base + '2a')(x)
    x = Activation('relu')(x)

    x = Conv2D(filters2, kernel_size, padding='same',
               name=conv_name_base + '2b')(x)
    x = BatchNormalization(axis=bn_axis, name=bn_name_base + '2b')(x)
    x = Activation('relu')(x)

    x = Conv2D(filters3, (1, 1), name=conv_name_base + '2c')(x)
    x = BatchNormalization(axis=bn_axis, name=bn_name_base + '2c')(x)

    shortcut = Conv2D(filters3, (1, 1), strides=strides,
                      name=conv_name_base + '1')(input_tensor)
    shortcut = BatchNormalization(axis=bn_axis, name=bn_name_base + '1')(shortcut)

    x = Add()([x, shortcut])
    x = Activation('relu')(x)

    return x


def dilated_identity_block(input_tensor, kernel_size, filters, stage, block, dilation_rate=1):
    """The identity block is the block that has no conv layer at shortcut.
    # Arguments
        input_tensor: input tensor
        kernel_size: default 3, the kernel size of middle conv layer at main path
        filters: list of integers, the filters of 3 conv layer at main path
        stage: integer, current stage label, used for generating layer names
        block: 'a','b'..., current block label, used for generating layer names
        dilation_rate: dilation rate
    # Returns
        Output tensor for the block.
    """
    filters1, filters2, filters3 = filters
    if K.image_data_format() == 'channels_last':
        bn_axis = 3
    else:
        bn_axis = 1
    conv_name_base = 'res' + str(stage) + block + '_branch'
    bn_name_base = 'bn' + str(stage) + block + '_branch'

    x = Conv2D(filters1, (1, 1), name=conv_name_base + '2a')(input_tensor)
    x = BatchNormalization(axis=bn_axis, name=bn_name_base + '2a')(x)
    x = Activation('relu')(x)

    x = Conv2D(filters2, kernel_size,
               padding='same', dilation_rate=dilation_rate, name=conv_name_base + '2b')(x)
    x = BatchNormalization(axis=bn_axis, name=bn_name_base + '2b')(x)
    x = Activation('relu')(x)

    x = Conv2D(filters3, (1, 1), name=conv_name_base + '2c')(x)
    x = BatchNormalization(axis=bn_axis, name=bn_name_base + '2c')(x)

    x = Add()([x, input_tensor])
    x = Activation('relu')(x)

    return x


def ASPP_block(input_tensor, kernel_size, filters, stage, block):
    """The identity block is the block that has no conv layer at shortcut.
    # Arguments
        input_tensor: input tensor
        kernel_size: default 3, the kernel size of middle conv layer at main path
        filters: list of integers, the filters of 3 conv layer at main path
        stage: integer, current stage label, used for generating layer names
        block: 'a','b'..., current block label, used for generating layer names
    # Returns
        Output tensor for the block.
    """
    filters1, filters2, filters3 = filters
    if K.image_data_format() == 'channels_last':
        bn_axis = 3
    else:
        bn_axis = 1
    conv_name_base = 'res' + str(stage) + block + '_branch'
    bn_name_base = 'bn' + str(stage) + block + '_branch'

    x = Conv2D(filters1, (1, 1), name=conv_name_base + '2a')(input_tensor)
    x = BatchNormalization(axis=bn_axis, name=bn_name_base + '2a')(x)
    x_in = Activation('relu')(x)

    x = Conv2D(filters2, kernel_size,
               padding='same', dilation_rate=1, name=conv_name_base + '2b')(x_in)
    x = BatchNormalization(axis=bn_axis, name=bn_name_base + '2b')(x)
    x_1 = Activation('relu')(x)

    x = Conv2D(filters2, kernel_size,
               padding='same', dilation_rate=2, name=conv_name_base + '2c')(x_in)
    x = BatchNormalization(axis=bn_axis, name=bn_name_base + '2c')(x)
    x_2 = Activation('relu')(x)

    x = Conv2D(filters2, kernel_size,
               padding='same', dilation_rate=4, name=conv_name_base + '2d')(x_in)
    x = BatchNormalization(axis=bn_axis, name=bn_name_base + '2d')(x)
    x_3 = Activation('relu')(x)

    x = Conv2D(filters2, kernel_size,
               padding='same', dilation_rate=8, name=conv_name_base + '2e')(x_in)
    x = BatchNormalization(axis=bn_axis, name=bn_name_base + '2e')(x)
    x_4 = Activation('relu')(x)

    x = Concatenate(axis=bn_axis)([x_1, x_2, x_3, x_4])

    x = Conv2D(filters3, (1, 1), name=conv_name_base + '2f')(x)
    x = BatchNormalization(axis=bn_axis, name=bn_name_base + '2f')(x)

    x = Add()([x, input_tensor])
    x = Activation('relu')(x)

    return x


def resnet_custom(input_shape=(2, 512, 512), batch_shape=None, n_features=3, reg=1e-5, init='he_normal', permute=False, upsample=True, softmax=False, norm_method='std', filter_size=61):
    print("Using resnet_custom")

    if K.image_data_format() == 'channels_last':
        bn_axis = 3
    else:
        bn_axis = 1

    if batch_shape is None:
        inputs = Input(shape=input_shape)
    else:
        inputs = Input(batch_shape=batch_shape)
        input_shape = batch_shape[1:]
    img_norm = ImageNormalization2D(norm_method=norm_method, filter_size=filter_size)(inputs)
    loc0 = Location(in_shape=input_shape)(img_norm)
    merge0 = Concatenate(axis=1)([img_norm, loc0])

    # inputs = Input(shape=input_shape)
    x = Conv2D(64, (7, 7), strides=(2, 2), padding='same', name='conv1')(merge0)
    x = BatchNormalization(axis=bn_axis, name='bn_conv1')(x)
    x = Activation('relu')(x)
    x = MaxPool2D((3, 3), strides=(2, 2))(x)

    x = conv_block(x, 3, [64, 64, 256], stage=2, block='a', strides=(1, 1))
    x = identity_block(x, 3, [64, 64, 256], stage=2, block='b')
    x = identity_block(x, 3, [64, 64, 256], stage=2, block='c')

    x = conv_block(x, 3, [128, 128, 512], stage=3, block='a')
    x = identity_block(x, 3, [128, 128, 512], stage=3, block='b')
    x = identity_block(x, 3, [128, 128, 512], stage=3, block='c')
    x = identity_block(x, 3, [128, 128, 512], stage=3, block='d')

    x = ASPP_block(x, 3, [256, 256, 512], stage=4, block='a')

    # x = conv_block(x, 3, [256, 256, 1024], stage=4, block='a')
    # x = identity_block(x, 3, [256, 256, 1024], stage=4, block='b')
    # x = identity_block(x, 3, [256, 256, 1024], stage=4, block='c')
    # x = identity_block(x, 3, [256, 256, 1024], stage=4, block='d')
    # x = identity_block(x, 3, [256, 256, 1024], stage=4, block='e')
    # x = identity_block(x, 3, [256, 256, 1024], stage=4, block='f')

    # x = conv_block(x, 3, [512, 512, 2048], stage=5, block='a')
    # x = identity_block(x, 3, [512, 512, 2048], stage=5, block='b')
    # x = identity_block(x, 3, [512, 512, 2048], stage=5, block='c')

    # x = AvgPool2D((7, 7), name='avg_pool')(x)
    x = Resize(scale=8)(x)
    x = TensorProd2D(1024, n_features, kernel_initializer=init, kernel_regularizer=l2(reg))(x)

    if softmax:
        x = Activation(axis_softmax)(x)

    if permute:
        x = Permute((2, 3, 1))(x)

    model = Model(inputs=inputs, outputs=x)

    return model


def dilated_bn_res_feature_net_61x61(input_shape=(2, 1080, 1280), n_features=3, reg=1e-5, init='he_normal', permute=False, weights_path=None, from_logits=False, norm_method='std'):
    print("Using dilated multi-resolution feature net 61x61 with batch normalization")

    if K.image_data_format() == 'channels_first':
        channel_axis = 1
    else:
        channel_axis = -1

    d = 1
    inputs = Input(shape=input_shape)
    img_norm = ImageNormalization2D(norm_method=norm_method, filter_size=61)(inputs)
    conv1 = Conv2D(64, (3, 3), dilation_rate=d, kernel_initializer=init, padding='valid', kernel_regularizer=l2(reg))(img_norm)
    norm1 = BatchNormalization(axis=channel_axis)(conv1)
    act1 = Activation('relu')(norm1)

    conv2 = Conv2D(64, (4, 4), dilation_rate=d, kernel_initializer=init, padding='valid', kernel_regularizer=l2(reg))(act1)
    norm2 = BatchNormalization(axis=channel_axis)(conv2)
    act2 = Activation('relu')(norm2)
    pool1 = DilatedMaxPool2D(dilation_rate=d, pool_size=(2, 2))(act2)
    d *= 2

    conv3 = Conv2D(64, (3, 3), dilation_rate=d, kernel_initializer=init, padding='valid', kernel_regularizer=l2(reg))(pool1)
    norm3 = BatchNormalization(axis=channel_axis)(conv3)
    act3 = Activation('relu')(norm3)

    conv4 = Conv2D(64, (3, 3), dilation_rate=d, kernel_initializer=init, padding='valid', kernel_regularizer=l2(reg))(act3)
    norm4 = BatchNormalization(axis=channel_axis)(conv4)
    act4 = Activation('relu')(norm4)
    pool2 = DilatedMaxPool2D(dilation_rate=d, pool_size=(2, 2))(act4)
    d *= 2

    conv5 = Conv2D(64, (3, 3), dilation_rate=d, kernel_initializer=init, padding='valid', kernel_regularizer=l2(reg))(pool2)
    norm5 = BatchNormalization(axis=channel_axis)(conv5)
    act5 = Activation('relu')(norm5)

    conv6 = Conv2D(64, (3, 3), dilation_rate=d, kernel_initializer=init, padding='valid', kernel_regularizer=l2(reg))(act5)
    norm6 = BatchNormalization(axis=channel_axis)(conv6)
    act6 = Activation('relu')(norm6)
    pool3 = DilatedMaxPool2D(dilation_rate=d, pool_size=(2, 2))(act6)
    d *= 2

    side_conv3 = Conv2D(64, (4, 4), dilation_rate=8, kernel_initializer=init, padding='valid', kernel_regularizer=l2(reg))(pool3)
    side_norm3 = BatchNormalization(axis=channel_axis)(side_conv3)
    side_act3 = Activation('relu')(side_norm3)

    tensor_prod1 = TensorProd2D(64, 64, kernel_initializer=init, kernel_regularizer=l2(reg))(side_act3)
    norm7 = BatchNormalization(axis=channel_axis)(tensor_prod1)
    act7 = Activation('relu')(norm7)

    conv_red = Conv2D(64, (1, 1), strides=(2, 2), kernel_initializer=init, padding='valid', kernel_regularizer=l2(reg))(act7)
    x = Resize(scale=2)(conv_red)
    # x = ASPP_block(act7, 3, [64, 64, 64], stage = 1, block = 'a')
    # x = ASPP_block(x, 3, [64, 64, 64], stage = 2, block = 'b')

    tensor_prod2 = TensorProd2D(64, n_features, kernel_initializer=init, kernel_regularizer=l2(reg))(x)

    act8 = Softmax(axis=channel_axis)(tensor_prod2)

    if permute:
        if channel_axis == 1:
            final_layer = Permute((2, 3, 1))(act8)
        else:
            final_layer = act8
    else:
        final_layer = act8

    model = Model(inputs=inputs, outputs=final_layer)

    if weights_path is not None:
        model.load_weights(weights_path, by_name=True)

    return model


"""
Multiple input conv-nets for fully convolutional training
"""


def dilated_bn_feature_net_gather_61x61(input_shape=(2, 1080, 1280), training_examples=1e5, batch_size=None, n_features=3, reg=1e-5, init='he_normal', weights_path=None, permute=False, norm_method='std'):
    print('Using dilated feature net 61x61 with batch normalization')

    if K.image_data_format() == 'channels_first':
        channel_axis = 1
    else:
        channel_axis = -1

    input1 = Input(shape=input_shape)

    d = 1
    img_norm = ImageNormalization2D(norm_method=norm_method, filter_size=61)(input1)
    conv1 = Conv2D(64, (3, 3), dilation_rate=d, kernel_initializer=init, padding='valid', batch_size=batch_size, kernel_regularizer=l2(reg))(img_norm)
    norm1 = BatchNormalization(axis=channel_axis)(conv1)
    act1 = Activation('relu')(norm1)

    conv2 = Conv2D(64, (4, 4), dilation_rate=d, kernel_initializer=init, padding='valid', kernel_regularizer=l2(reg))(act1)
    norm2 = BatchNormalization(axis=channel_axis)(conv2)
    act2 = Activation('relu')(norm2)
    pool1 = DilatedMaxPool2D(dilation_rate=d, pool_size=(2, 2))(act2)
    d *= 2

    conv3 = Conv2D(64, (3, 3), dilation_rate=d, kernel_initializer=init, padding='valid', kernel_regularizer=l2(reg))(pool1)
    norm3 = BatchNormalization(axis=channel_axis)(conv3)
    act3 = Activation('relu')(norm3)

    conv4 = Conv2D(64, (3, 3), dilation_rate=d, kernel_initializer=init, padding='valid', kernel_regularizer=l2(reg))(act3)
    norm4 = BatchNormalization(axis=channel_axis)(conv4)
    act4 = Activation('relu')(norm4)
    pool2 = DilatedMaxPool2D(dilation_rate=d, pool_size=(2, 2))(act4)
    d *= 2

    conv5 = Conv2D(64, (3, 3), dilation_rate=d, kernel_initializer=init, padding='valid', kernel_regularizer=l2(reg))(pool2)
    norm5 = BatchNormalization(axis=channel_axis)(conv5)
    act5 = Activation('relu')(norm5)

    conv6 = Conv2D(64, (3, 3), dilation_rate=d, kernel_initializer=init, padding='valid', kernel_regularizer=l2(reg))(act5)
    norm6 = BatchNormalization(axis=channel_axis)(conv6)
    act6 = Activation('relu')(norm6)
    pool3 = DilatedMaxPool2D(dilation_rate=d, pool_size=(2, 2))(act6)
    d *= 2

    conv7 = Conv2D(200, (4, 4), dilation_rate=d, kernel_initializer=init, padding='valid', kernel_regularizer=l2(reg))(pool3)
    norm7 = BatchNormalization(axis=channel_axis)(conv7)
    act7 = Activation('relu')(norm7)

    tensorprod1 = TensorProd2D(200, 200, kernel_initializer=init, kernel_regularizer=l2(reg))(act7)
    norm8 = BatchNormalization(axis=channel_axis)(tensorprod1)
    act8 = Activation('relu')(norm8)

    tensorprod2 = TensorProd2D(200, n_features, kernel_initializer=init, kernel_regularizer=l2(reg))(act8)
    act9 = Softmax(axis=channel_axis)(tensorprod2)

    if channel_axis == 1:
        permute1 = Permute((2, 3, 1))(act9)
    else:
        permute1 = act9

    batch_index_input = Input(batch_shape=(training_examples,), dtype='int32')
    row_index_input = Input(batch_shape=(training_examples,), dtype='int32')
    col_index_input = Input(batch_shape=(training_examples,), dtype='int32')

    index1 = K.stack([batch_index_input, row_index_input, col_index_input], axis=1)

    def gather_indices(x):
        return tf.gather_nd(x, index1)

    gather1 = Lambda(gather_indices)(permute1)

    model = Model(inputs=[input1, batch_index_input, row_index_input, col_index_input], outputs=[gather1])

    print(model.output_shape)
    return model


"""
3D Conv-nets
"""


def multires_block(input_tensor, num_filters=16, init='he_normal', reg=1e-5):

    if K.image_data_format() == 'channels_first':
        channel_axis = 1
    else:
        channel_axis = -1

    conv1 = Conv3D(num_filters, (1, 3, 3), dilation_rate=(1, 1, 1), kernel_initializer=init, padding='same', kernel_regularizer=l2(reg))(input_tensor)
    norm1 = BatchNormalization(axis=channel_axis)(conv1)
    act1 = Activation('relu')(norm1)
    merge1 = Concatenate(axis=channel_axis)([input_tensor, act1])

    conv2 = Conv3D(num_filters, (1, 3, 3), dilation_rate=(1, 2, 2), kernel_initializer=init, padding='same', kernel_regularizer=l2(reg))(merge1)
    norm2 = BatchNormalization(axis=channel_axis)(conv2)
    act2 = Activation('relu')(norm2)
    merge2 = Concatenate(axis=channel_axis)([merge1, act2])

    conv3 = Conv3D(num_filters, (1, 3, 3), dilation_rate=(1, 4, 4), kernel_initializer=init, padding='same', kernel_regularizer=l2(reg))(merge2)
    norm3 = BatchNormalization(axis=channel_axis)(conv3)
    act3 = Activation('relu')(norm3)
    merge3 = Concatenate(axis=channel_axis)([merge2, act3])

    conv4 = Conv3D(num_filters, (1, 3, 3), dilation_rate=(1, 8, 8), kernel_initializer=init, padding='same', kernel_regularizer=l2(reg))(merge3)
    norm4 = BatchNormalization(axis=channel_axis)(conv4)
    act4 = Activation('relu')(norm4)
    merge4 = Concatenate(axis=channel_axis)([merge3, act4])

    conv5 = Conv3D(num_filters, (1, 3, 3), dilation_rate=(1, 16, 16), kernel_initializer=init, padding='same', kernel_regularizer=l2(reg))(merge4)
    norm5 = BatchNormalization(axis=channel_axis)(conv5)
    act5 = Activation('relu')(norm5)
    merge5 = Concatenate(axis=channel_axis)([merge4, act5])

    conv6 = Conv3D(num_filters, (1, 3, 3), dilation_rate=(1, 32, 32), kernel_initializer=init, padding='same', kernel_regularizer=l2(reg))(merge5)
    norm6 = BatchNormalization(axis=channel_axis)(conv6)
    act6 = Activation('relu')(norm6)
    merge6 = Concatenate(axis=channel_axis)([merge5, act6])

    return merge6

<<<<<<< HEAD

def bn_dense_multires_feature_net_3D(batch_shape=(1, 1, 10, 256, 256), n_blocks=10, n_features=3, reg=1e-5, init='he_normal', permute=True, norm_method='std', filter_size=61):
=======
def bn_dense_multires_feature_net_3D(batch_shape=(1, 1, 10, 256, 256), n_blocks=10, n_features=3, reg=1e-5, init='he_normal', permute=False, norm_method='std', filter_size=61):
>>>>>>> 97b1ca66

    if K.image_data_format() == 'channels_first':
        channel_axis = 1
    else:
        channel_axis = -1

    input1 = Input(batch_shape=batch_shape)
    img_norm = ImageNormalization3D(norm_method=norm_method, filter_size=filter_size)(input1)
    list_of_blocks = []
    list_of_blocks.append(multires_block(img_norm, init=init, reg=reg))

    for _ in range(n_blocks - 1):
        list_of_blocks.append(multires_block(list_of_blocks[-1], init=init, reg=reg))

    tensor_prod1 = TensorProd3D(n_blocks * 6 + batch_shape[1], 64, kernel_initializer=init, kernel_regularizer=l2(reg))(list_of_blocks[-1])
    norm1 = BatchNormalization(axis=channel_axis)(tensor_prod1)
    act1 = Activation('relu')(norm1)

    tensor_prod2 = TensorProd3D(64, 64, kernel_initializer=init, kernel_regularizer=l2(reg))(act1)
    norm2 = BatchNormalization(axis=channel_axis)(tensor_prod2)
    act2 = Activation('relu')(norm2)

    tensor_prod3 = TensorProd3D(64, n_features, kernel_initializer=init, kernel_regularizer=l2(reg))(act2)

    if softmax:
        tensor_prod3 = Activation(axis_softmax)(tensor_prod3)

    if permute:
        if channel_axis == 1:
            final_layer = Permute((2, 3, 4, 1))(tensor_prod3)
    else:
        final_layer = tensor_prod3

    model = Model(inputs=input1, outputs=final_layer)

    return model


def bn_feature_net_3D(batch_shape=(1, 1, 10, 256, 256), n_features=3, reg=1e-5, init='he_normal', location=False, permute=False, softmax=True, norm_method='std', filter_size=61):

    if K.image_data_format() == 'channels_first':
        channel_axis = 1
    else:
        channel_axis = -1

    input1 = Input(batch_shape=batch_shape)
    input_shape = batch_shape[1:]

    img_norm = ImageNormalization3D(norm_method=norm_method, filter_size=filter_size)(input1)

    if location:
        loc0 = Location3D(in_shape=batch_shape)(img_norm)
        input2 = Concatenate(axis=channel_axis)([img_norm, loc0])
    else:
        input2 = img_norm

    conv1 = Conv3D(64, (5, 3, 3), dilation_rate=(1, 1, 1), kernel_initializer=init, padding='same', kernel_regularizer=l2(reg))(input2)
    norm1 = BatchNormalization(axis=channel_axis)(conv1)
    act1 = Activation('relu')(norm1)

    conv2 = Conv3D(64, (5, 3, 3), dilation_rate=(1, 2, 2), kernel_initializer=init, padding='same', kernel_regularizer=l2(reg))(act1)
    norm2 = BatchNormalization(axis=channel_axis)(conv2)
    act2 = Activation('relu')(norm2)

    conv3 = Conv3D(64, (5, 3, 3), dilation_rate=(1, 4, 4), kernel_initializer=init, padding='same', kernel_regularizer=l2(reg))(act2)
    norm3 = BatchNormalization(axis=channel_axis)(conv3)
    act3 = Activation('relu')(norm3)

    conv4 = Conv3D(64, (5, 3, 3), dilation_rate=(1, 8, 8), kernel_initializer=init, padding='same', kernel_regularizer=l2(reg))(act3)
    norm4 = BatchNormalization(axis=channel_axis)(conv4)
    act4 = Activation('relu')(norm4)

    conv5 = Conv3D(64, (5, 3, 3), dilation_rate=(1, 16, 16), kernel_initializer=init, padding='same', kernel_regularizer=l2(reg))(act4)
    norm5 = BatchNormalization(axis=channel_axis)(conv5)
    act5 = Activation('relu')(norm5)

    conv6 = Conv3D(64, (5, 3, 3), dilation_rate=(1, 32, 32), kernel_initializer=init, padding='same', kernel_regularizer=l2(reg))(act5)
    norm6 = BatchNormalization(axis=channel_axis)(conv6)
    act6 = Activation('relu')(norm6)

    merge1 = Concatenate(axis=channel_axis)([act1, act2, act3, act4, act5, act6])

    tensor_prod1 = TensorProd3D(64 * 6, 256, kernel_initializer=init, kernel_regularizer=l2(reg))(merge1)
    norm7 = BatchNormalization(axis=channel_axis)(tensor_prod1)
    act7 = Activation('relu')(norm7)

    tensor_prod2 = TensorProd3D(256, 256, kernel_initializer=init, kernel_regularizer=l2(reg))(act7)
    norm8 = BatchNormalization(axis=channel_axis)(tensor_prod2)
    act8 = Activation('relu')(norm8)

    tensor_prod3 = TensorProd3D(256, n_features, kernel_initializer=init, kernel_regularizer=l2(reg))(act8)

    if softmax:
        tensor_prod3 = Softmax(axis=channel_axis)(tensor_prod3)

    if permute:
        final_layer = Permute((2, 3, 4, 1))(tensor_prod3)
    else:
        final_layer = tensor_prod3

    model = Model(inputs=input1, outputs=final_layer)

    return model


def bn_dense_feature_net_3D(batch_shape=(1, 1, 5, 256, 256), n_features=3, reg=1e-5, init='he_normal', location=False, permute=False, softmax=True, norm_method='std', filter_size=61):

    if K.image_data_format() == 'channels_first':
        channel_axis = 1
    else:
        channel_axis = -1

    input1 = Input(batch_shape=batch_shape)
    input_shape = batch_shape[1:]

    img_norm = ImageNormalization3D(norm_method=norm_method, filter_size=filter_size)(input1)

    if location:
        loc0 = Location3D(in_shape=batch_shape)(img_norm)
        input2 = Concatenate(axis=channel_axis)([img_norm, loc0])
    else:
        input2 = img_norm

    conv1 = Conv3D(64, (5, 3, 3), dilation_rate=(1, 1, 1), kernel_initializer=init, padding='same', kernel_regularizer=l2(reg))(input2)
    norm1 = BatchNormalization(axis=channel_axis)(conv1)
    act1 = Activation('relu')(norm1)
    merge1 = Concatenate(axis=channel_axis)([input2, act1])

    conv2 = Conv3D(64, (5, 3, 3), dilation_rate=(1, 2, 2), kernel_initializer=init, padding='same', kernel_regularizer=l2(reg))(merge1)
    norm2 = BatchNormalization(axis=channel_axis)(conv2)
    act2 = Activation('relu')(norm2)
    merge2 = Concatenate(axis=channel_axis)([merge1, act2])

    conv3 = Conv3D(64, (5, 3, 3), dilation_rate=(1, 4, 4), kernel_initializer=init, padding='same', kernel_regularizer=l2(reg))(merge2)
    norm3 = BatchNormalization(axis=channel_axis)(conv3)
    act3 = Activation('relu')(norm3)
    merge3 = Concatenate(axis=channel_axis)([merge2, act3])

    conv4 = Conv3D(64, (5, 3, 3), dilation_rate=(1, 8, 8), kernel_initializer=init, padding='same', kernel_regularizer=l2(reg))(merge3)
    norm4 = BatchNormalization(axis=channel_axis)(conv4)
    act4 = Activation('relu')(norm4)
    merge4 = Concatenate(axis=channel_axis)([merge3, act4])

    conv5 = Conv3D(64, (5, 3, 3), dilation_rate=(1, 16, 16), kernel_initializer=init, padding='same', kernel_regularizer=l2(reg))(merge4)
    norm5 = BatchNormalization(axis=channel_axis)(conv5)
    act5 = Activation('relu')(norm5)
    merge5 = Concatenate(axis=channel_axis)([merge4, act5])

    conv6 = Conv3D(64, (5, 3, 3), dilation_rate=(1, 32, 32), kernel_initializer=init, padding='same', kernel_regularizer=l2(reg))(merge5)
    norm6 = BatchNormalization(axis=channel_axis)(conv6)
    act6 = Activation('relu')(norm6)
    merge6 = Concatenate(axis=channel_axis)([merge5, act6])

    tensor_prod1 = TensorProd3D(64 * 6 + input_shape[0], 256, kernel_initializer=init, kernel_regularizer=l2(reg))(merge6)
    norm7 = BatchNormalization(axis=channel_axis)(tensor_prod1)
    act7 = Activation('relu')(norm7)

    tensor_prod2 = TensorProd3D(256, 256, kernel_initializer=init, kernel_regularizer=l2(reg))(act7)
    norm8 = BatchNormalization(axis=channel_axis)(tensor_prod2)
    act8 = Activation('relu')(norm8)

    tensor_prod3 = TensorProd3D(256, n_features, kernel_initializer=init, kernel_regularizer=l2(reg))(act8)

    if softmax:
        tensor_prod3 = Softmax(axis=channel_axis)(tensor_prod3)

    if permute:
        final_layer = Permute((2, 3, 4, 1))(tensor_prod3)
    else:
        final_layer = tensor_prod3

    model = Model(inputs=input1, outputs=final_layer)

    return model


def bn_dense_feature_net_lstm(input_shape=(1, 60, 256, 256), batch_shape=None, n_features=3, reg=1e-5, init='he_normal', permute=False, softmax=True, norm_method='std', filter_size=61):

    if K.image_data_format() == 'channels_first':
        channel_axis = 1
    else:
        channel_axis = -1

    if batch_shape is None:
        input1 = Input(shape=input_shape)
    else:
        input1 = Input(batch_shape=batch_shape)
        input_shape = batch_shape[1:]

    img_norm = ImageNormalization3D(norm_method=norm_method, filter_size=filter_size)(input1)

    conv1 = Conv3D(64, (1, 3, 3), dilation_rate=(1, 1, 1), kernel_initializer=init, padding='same', kernel_regularizer=l2(reg))(img_norm)
    norm1 = BatchNormalization(axis=channel_axis)(conv1)
    act1 = Activation('relu')(norm1)
    merge1 = Concatenate(axis=channel_axis)([img_norm, act1])

    conv2 = Conv3D(64, (1, 3, 3), dilation_rate=(1, 2, 2), kernel_initializer=init, padding='same', kernel_regularizer=l2(reg))(merge1)
    norm2 = BatchNormalization(axis=channel_axis)(conv2)
    act2 = Activation('relu')(norm2)
    merge2 = Concatenate(axis=channel_axis)([merge1, act2])

    conv3 = Conv3D(64, (1, 3, 3), dilation_rate=(1, 4, 4), kernel_initializer=init, padding='same', kernel_regularizer=l2(reg))(merge2)
    norm3 = BatchNormalization(axis=channel_axis)(conv3)
    act3 = Activation('relu')(norm3)
    merge3 = Concatenate(axis=channel_axis)([merge2, act3])

    conv4 = Conv3D(64, (1, 3, 3), dilation_rate=(1, 8, 8), kernel_initializer=init, padding='same', kernel_regularizer=l2(reg))(merge3)
    norm4 = BatchNormalization(axis=channel_axis)(conv4)
    act4 = Activation('relu')(norm4)
    merge4 = Concatenate(axis=channel_axis)([merge3, act4])

    conv5 = Conv3D(64, (1, 3, 3), dilation_rate=(1, 16, 16), kernel_initializer=init, padding='same', kernel_regularizer=l2(reg))(merge4)
    norm5 = BatchNormalization(axis=channel_axis)(conv5)
    act5 = Activation('relu')(norm5)
    merge5 = Concatenate(axis=channel_axis)([merge4, act5])

    conv6 = Conv3D(64, (1, 3, 3), dilation_rate=(1, 32, 32), kernel_initializer=init, padding='same', kernel_regularizer=l2(reg))(merge5)
    norm6 = BatchNormalization(axis=channel_axis)(conv6)
    act6 = Activation('relu')(norm6)
    merge6 = Concatenate(axis=channel_axis)([merge5, act6])

    tensorprod1 = TensorProd2D(64 * 6, 256, kernel_initializer=init, kernel_regularizer=l2(reg))(merge6)

    if channel_axis == 1:
        permute1 = Permute((2, 1, 3, 4))(tensorprod1)

    lstm1 = ConvLSTM2D(64, (3, 3), dilation_rate=(1, 1), kernel_initializer=init, padding='same', kernel_regularizer=l2(reg), return_sequences=True)(permute1)
    lstm2 = ConvLSTM2D(64, (3, 3), dilation_rate=(1, 1), kernel_initializer=init, padding='same', kernel_regularizer=l2(reg), return_sequences=True, go_backwards=True)(lstm1)

    lstm3 = ConvLSTM2D(64, (3, 3), dilation_rate=(2, 2), kernel_initializer=init, padding='same', kernel_regularizer=l2(reg), return_sequences=True)(lstm2)
    lstm4 = ConvLSTM2D(64, (3, 3), dilation_rate=(2, 2), kernel_initializer=init, padding='same', kernel_regularizer=l2(reg), return_sequences=True, go_backwards=True)(lstm3)

    lstm5 = ConvLSTM2D(64, (3, 3), dilation_rate=(4, 4), kernel_initializer=init, padding='same', kernel_regularizer=l2(reg), return_sequences=True)(lstm4)
    lstm6 = ConvLSTM2D(64, (3, 3), dilation_rate=(4, 4), kernel_initializer=init, padding='same', kernel_regularizer=l2(reg), return_sequences=True, go_backwards=True)(lstm5)

    lstm7 = ConvLSTM2D(64, (3, 3), dilation_rate=(8, 8), kernel_initializer=init, padding='same', kernel_regularizer=l2(reg), return_sequences=True)(lstm6)
    lstm8 = ConvLSTM2D(64, (3, 3), dilation_rate=(8, 8), kernel_initializer=init, padding='same', kernel_regularizer=l2(reg), return_sequences=True, go_backwards=True)(lstm7)

    lstm9 = ConvLSTM2D(64, (3, 3), dilation_rate=(16, 16), kernel_initializer=init, padding='same', kernel_regularizer=l2(reg), return_sequences=True)(lstm8)
    lstm10 = ConvLSTM2D(64, (3, 3), dilation_rate=(16, 16), kernel_initializer=init, padding='same', kernel_regularizer=l2(reg), return_sequences=True, go_backwards=True)(lstm9)

    lstm11 = ConvLSTM2D(64, (3, 3), dilation_rate=(32, 32), kernel_initializer=init, padding='same', kernel_regularizer=l2(reg), return_sequences=True)(lstm10)
    lstm12 = ConvLSTM2D(64, (3, 3), dilation_rate=(32, 32), kernel_initializer=init, padding='same', kernel_regularizer=l2(reg), return_sequences=True, go_backwards=True)(lstm11)

    if channel_axis == 1:
        final_layer = Permute((2, 1, 3, 4))(lstm12)
    else:
        final_layer = lstm12

    model = Model(inputs=input1, outputs=final_layer)

    return model


def siamese_model(input_shape=None, batch_shape=None, reg=1e-5, init='he_normal', permute=False, softmax=True, norm_method='std', filter_size=61):

    if K.image_data_format() == 'channels_first':
        channel_axis = 1
    else:
        channel_axis = -1

    input_1 = Input(shape=input_shape)
    input_2 = Input(shape=input_shape)
    # Sequential interface for siamese portion of model
    feature_extractor = Sequential()
    feature_extractor.add(ImageNormalization3D(norm_method=norm_method, filter_size=filter_size, input_shape=input_shape))
    feature_extractor.add(Conv2D(64, (3, 3), kernel_initializer=init, padding='same', kernel_regularizer=l2(reg)))
    feature_extractor.add(BatchNormalization(axis=channel_axis))
    feature_extractor.add(Activation('relu'))
    feature_extractor.add(MaxPool2D(pool_size=(2, 2)))

    # feature_extractor.add(Conv2D(64, (3, 3), kernel_initializer=init, padding='same', kernel_regularizer=l2(reg)))
    # feature_extractor.add(BatchNormalization(axis=channel_axis))
    # feature_extractor.add(Activation('relu'))
    # feature_extractor.add(MaxPool2D(pool_size = (2, 2)))

    # Create two instances of feature_extractor
    output_1 = feature_extractor(input_1)
    output_2 = feature_extractor(input_2)

    # Concatenate outputs from both feature_extractor instances
    merged_outputs = Concatenate(axis=channel_axis)([output_1, output_2])
    flat1 = Flatten()(merged_outputs)

    # Implement dense net (or call preexisting one?) with the two outputs as inputs
    dense1 = Dense(32, activation='relu')(flat1)
    dropout1 = Dropout(0.1)(dense1)
    dense2 = Dense(16, activation='relu')(dropout1)
    dropout2 = Dropout(0.1)(dense2)
    dense3 = Dense(2, activation='softmax')(dropout2)

    # Instantiate model
    final_layer = dense3
    model = Model(inputs=[input_1, input_2], outputs=final_layer)

    return model<|MERGE_RESOLUTION|>--- conflicted
+++ resolved
@@ -537,12 +537,8 @@
 
     return model
 
-<<<<<<< HEAD
-
-def dilated_bn_multires_feature_net_61x61(input_shape=(2, 1080, 1280), n_features=3, reg=1e-5, init='he_normal', softmax=False, location=True, permute=False, weights_path=None, from_logits=False, norm_method='std'):
-=======
+
 def dilated_bn_multires_feature_net_61x61(input_shape=(2, 1080, 1280), n_features=3, reg=1e-5, init='he_normal', softmax=False, location=False, permute=False, weights_path=None, from_logits=False, norm_method='std'):
->>>>>>> 97b1ca66
     print('Using dilated multi-resolution feature net 61x61 with batch normalization')
 
     if K.image_data_format() == 'channels_first':
@@ -813,12 +809,8 @@
 
     return model
 
-<<<<<<< HEAD
-
-def bn_dense_feature_net(input_shape=(2, 1080, 1280), batch_shape=None, n_features=3, reg=1e-5, init='he_normal', permute=False, softmax=True, location=True, norm_method='std', filter_size=61):
-=======
+
 def bn_dense_feature_net(input_shape=(2, 1080, 1280), batch_shape=None, n_features=3, reg=1e-5, init='he_normal', permute=False, softmax=True, location=False, norm_method='std', filter_size=61):
->>>>>>> 97b1ca66
 
     if K.image_data_format() == 'channels_first':
         channel_axis = 1
@@ -1331,12 +1323,8 @@
 
     return merge6
 
-<<<<<<< HEAD
-
-def bn_dense_multires_feature_net_3D(batch_shape=(1, 1, 10, 256, 256), n_blocks=10, n_features=3, reg=1e-5, init='he_normal', permute=True, norm_method='std', filter_size=61):
-=======
+
 def bn_dense_multires_feature_net_3D(batch_shape=(1, 1, 10, 256, 256), n_blocks=10, n_features=3, reg=1e-5, init='he_normal', permute=False, norm_method='std', filter_size=61):
->>>>>>> 97b1ca66
 
     if K.image_data_format() == 'channels_first':
         channel_axis = 1
