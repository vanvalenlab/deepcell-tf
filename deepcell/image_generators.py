--- conflicted
+++ resolved
@@ -71,21 +71,7 @@
             batch_x = np.zeros((len(index_array), 2 * self.win_x + 1, 2 * self.win_y + 1, self.x.shape[self.channel_axis]))
 
         for i, j in enumerate(index_array):
-<<<<<<< HEAD
-            batch = self.b[j]
-            pixel_x = self.pixels_x[j]
-            pixel_y = self.pixels_y[j]
-            win_x = self.win_x
-            win_y = self.win_y
-
-            if self.channel_axis == 1:
-                x = self.x[batch, :, pixel_x - win_x:pixel_x + win_x + 1, pixel_y - win_y:pixel_y + win_y + 1]
-            else:
-                x = self.x[batch, pixel_x - win_x:pixel_x + win_x + 1, pixel_y - win_y:pixel_y + win_y + 1, :]
-
-=======
             x = self.x[j]
->>>>>>> 91c8bffa
             x = self.image_data_generator.random_transform(x.astype(K.floatx()))
             x = self.image_data_generator.standardize(x)
 
@@ -219,111 +205,7 @@
             return batch_x
         return batch_x, batch_y
 
-<<<<<<< HEAD
-    def __next__(self):
-        """For python 2.x.
-        # Returns the next batch.
-        """
-        # Keeps under lock only the mechanism which advances
-        # the indexing of each batch.
-        with self.lock:
-            index_array = next(self.index_generator)
-            # The transformation of images is not under thread lock
-            # so it can be done in parallel
-        return self._get_batches_of_transformed_samples(index_array)
-
-
-class ImageFullyConvGatherIterator(Iterator):
-    def __init__(self, train_dict, image_data_generator,
-                 batch_size=1, training_examples=1e5, shuffle=False, seed=None,
-                 data_format=None, save_to_dir=None, save_prefix='', save_format='png'):
-        if data_format is None:
-            data_format = K.image_data_format()
-        self.channel_axis = -1 if data_format == 'channels_last' else 1
-        self.x = np.asarray(train_dict['X'], dtype=K.floatx())
-        self.y = train_dict['y']
-        self.win_x = train_dict['win_x']
-        self.win_y = train_dict['win_y']
-        self.image_data_generator = image_data_generator
-        self.data_format = data_format
-        self.save_to_dir = save_to_dir
-        self.save_prefix = save_prefix
-        self.save_format = save_format
-
-        if self.x.ndim != 4:
-            raise ValueError('Input data in `NumpyArrayIterator` should have rank 4. '
-                             'You passed an array with shape {}'.format(self.x.shape))
-
-        if training_examples != len(self.row_index):
-            raise Exception('The number of training examples should match '
-                            'the size of the training data')
-
-        # Reorganize the batch, row, and col indices
-        different_batches = list(np.arange(train_dict['X'].shape[0]))
-        rows_to_sample = {}
-        cols_to_sample = {}
-        for batch_id in different_batches:
-            rows_to_sample[batch_id] = self.row_index[self.batch_index == batch_id]
-            cols_to_sample[batch_id] = self.col_index[self.batch_index == batch_id]
-
-        # Subsample the pixel coordinates
-        if self.channel_axis == 1:
-            expected_label_size = (self.x.shape[0], train_dict['y'].shape[1], self.x.shape[2] - 2 * self.win_x, self.x.shape[3] - 2 * self.win_y)
-        else:
-            expected_label_size = (self.x.shape[0], self.x.shape[1] - 2 * self.win_x, self.x.shape[2] - 2 * self.win_y, train_dict['y'].shape[-1])
-        if train_dict['y'] is not None and train_dict['y'].shape != expected_label_size:
-            raise Exception('The expected conv-net output and label image '
-                            'should have the same size. Found: '
-                            'expected conv-net output shape = {}, label image shape = {}'.format(
-                                expected_label_size, train_dict['y'].shape))
-
-        super(ImageFullyConvGatherIterator, self).__init__(
-            self.x.shape[0], batch_size, shuffle, seed)
-
-    def _get_batches_of_transformed_samples(self, index_array):
-        if self.channel_axis == 1:
-            batch_x = np.zeros(tuple([len(index_array)] + list(self.x.shape)[1:4]))
-            if self.y is not None:
-                batch_y = np.zeros(tuple([len(index_array)] + list(self.y.shape)[1:4]))
-        else:
-            batch_x = np.zeros(tuple([len(index_array)] + [self.x.shape[2], self.x.shape[3], self.x.shape[1]]))
-            if self.y is not None:
-                batch_y = np.zeros(tuple([len(index_array)] + [self.y.shape[2], self.y.shape[3], self.y.shape[1]]))
-
-        for i, j in enumerate(index_array):
-            x = self.x[j]
-
-            if self.y is not None:
-                y = self.y[j]
-                x, y = self.image_data_generator.random_transform(x.astype(K.floatx()), y)
-            else:
-                x = self.image_data_generator.random_transform(x.astype(K.floatx()))
-
-            x = self.image_data_generator.standardize(x)
-
-            batch_x[i] = x
-            batch_y[i] = y
-
-        if self.save_to_dir:
-            for i, j in enumerate(index_array):
-                img = array_to_img(batch_x[i], self.data_format, scale=True)
-                fname = '{prefix}_{index}_{hash}.{format}'.format(
-                    prefix=self.save_prefix,
-                    index=j,
-                    hash=np.random.randint(1e4),
-                    format=self.save_format)
-                img.save(os.path.join(self.save_to_dir, fname))
-
-        if self.y is None:
-            return batch_x
-        # if self.channel_axis == 1:
-        #     batch_y = np.moveaxis(batch_y, 1, 3)
-        return [batch_x, j, self.pixels_x, self.pixels_y], [batch_y]
-
-    def __next__(self):
-=======
     def next(self):
->>>>>>> 91c8bffa
         """For python 2.x.
         # Returns the next batch.
         """
