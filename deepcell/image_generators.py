# Copyright 2016-2019 The Van Valen Lab at the California Institute of
# Technology (Caltech), with support from the Paul Allen Family Foundation,
# Google, & National Institutes of Health (NIH) under Grant U24CA224309-01.
# All rights reserved.
#
# Licensed under a modified Apache License, Version 2.0 (the "License");
# you may not use this file except in compliance with the License.
# You may obtain a copy of the License at
#
#     http://www.github.com/vanvalenlab/deepcell-tf/LICENSE
#
# The Work provided may be used for non-commercial academic purposes only.
# For any other use of the Work, including commercial use, please contact:
# vanvalenlab@gmail.com
#
# Neither the name of Caltech nor the names of its contributors may be used
# to endorse or promote products derived from this software without specific
# prior written permission.
#
# Unless required by applicable law or agreed to in writing, software
# distributed under the License is distributed on an "AS IS" BASIS,
# WITHOUT WARRANTIES OR CONDITIONS OF ANY KIND, either express or implied.
# See the License for the specific language governing permissions and
# limitations under the License.
# ==============================================================================
"""Image generators for training convolutional neural networks."""

from __future__ import absolute_import
from __future__ import print_function
from __future__ import division

import os

import numpy as np
from skimage.measure import label
from skimage.measure import regionprops
from skimage.segmentation import clear_border
from skimage.transform import resize

try:
    import scipy
    # scipy.linalg cannot be accessed until explicitly imported
    from scipy import linalg
    # scipy.ndimage cannot be accessed until explicitly imported
    from scipy import ndimage
except ImportError:
    scipy = None

from tensorflow.python.platform import tf_logging as logging
from tensorflow.python.keras import backend as K
from tensorflow.python.keras.utils import to_categorical
from tensorflow.python.keras.preprocessing.image import array_to_img
from tensorflow.python.keras.preprocessing.image import Iterator
from tensorflow.python.keras.preprocessing.image import ImageDataGenerator


try:
    from tensorflow.python.keras.utils import conv_utils
except ImportError:  # tf v1.9 moves conv_utils from _impl to keras.utils
    from tensorflow.python.keras._impl.keras.utils import conv_utils

# Check if ImageDataGenerator is 1.11.0 or later
if not hasattr(ImageDataGenerator, 'apply_transform'):
    # tf.version is 1.10.0 or earlier, use keras_preprocessing classes
    from keras_preprocessing.image import Iterator
    from keras_preprocessing.image import ImageDataGenerator

from deepcell.utils.data_utils import sample_label_movie
from deepcell.utils.data_utils import sample_label_matrix
from deepcell.utils.transform_utils import deepcell_transform
from deepcell.utils.transform_utils import distance_transform_2d
from deepcell.utils.transform_utils import distance_transform_3d
from deepcell.utils.retinanet_anchor_utils import anchor_targets_bbox
from deepcell.utils.retinanet_anchor_utils import anchors_for_shape
from deepcell.utils.retinanet_anchor_utils import guess_shapes


def _transform_masks(y, transform, data_format=None, **kwargs):
    """Based on the transform key, apply a transform function to the masks.

    More detailed description. Caution for unknown transform keys.

    Args:
        y: `labels` of ndim 4 or 5
        transform: one of {`deepcell`, `disc`, `watershed`, `centroid`, `None`}

    Returns:
        y_transform: the output of the given transform function on y

    Raises:
        IOError: An error occurred
    """
    valid_transforms = {'deepcell', 'disc', 'watershed', 'centroid', 'fgbg'}

    if data_format is None:
        data_format = K.image_data_format()

    if y.ndim not in {4, 5}:
        raise ValueError('`labels` data must be of ndim 4 or 5.  Got', y.ndim)

    channel_axis = 1 if data_format == 'channels_first' else -1

    if y.shape[channel_axis] != 1:
        raise ValueError('Expected channel axis to be 1 dimension. Got',
                         y.shape[1 if data_format == 'channels_first' else -1])

    if isinstance(transform, str):
        transform = transform.lower()
        if transform not in valid_transforms:
            raise ValueError('`{}` is not a valid transform'.format(transform))

    if transform == 'deepcell':
        dilation_radius = kwargs.pop('dilation_radius', None)
        separate_edge_classes = kwargs.pop('separate_edge_classes', False)
        y_transform = deepcell_transform(y, dilation_radius, data_format=data_format,
                                         separate_edge_classes=separate_edge_classes)

    elif transform == 'watershed':
        distance_bins = kwargs.pop('distance_bins', 4)
        erosion = kwargs.pop('erosion_width', 0)

        if data_format == 'channels_first':
            y_transform = np.zeros((y.shape[0], *y.shape[2:]))
        else:
            y_transform = np.zeros(y.shape[0:-1])

        if y.ndim == 5:
            _distance_transform = distance_transform_3d
        else:
            _distance_transform = distance_transform_2d

        for batch in range(y_transform.shape[0]):
            if data_format == 'channels_first':
                mask = y[batch, 0, ...]
            else:
                mask = y[batch, ..., 0]

            y_transform[batch] = _distance_transform(
                mask, distance_bins, erosion)

        # convert to one hot notation
        y_transform = np.expand_dims(y_transform, axis=-1)
        y_transform = to_categorical(y_transform, num_classes=distance_bins)
        if data_format == 'channels_first':
            y_transform = np.rollaxis(y_transform, y.ndim - 1, 1)

    elif transform == 'disc':
        y_transform = to_categorical(y.squeeze(channel_axis))
        if data_format == 'channels_first':
            y_transform = np.rollaxis(y_transform, y.ndim - 1, 1)

    elif transform == 'fgbg':
        y_transform = np.where(y > 1, 1, y)
        # convert to one hot notation
        if data_format == 'channels_first':
            y_transform = np.rollaxis(y_transform, 1, y.ndim)
        y_transform = to_categorical(y_transform)
        if data_format == 'channels_first':
            y_transform = np.rollaxis(y_transform, y.ndim - 1, 1)

    elif transform is None:
        y_transform = to_categorical(y.squeeze(channel_axis))
        if data_format == 'channels_first':
            y_transform = np.rollaxis(y_transform, y.ndim - 1, 1)

    elif transform == 'centroid':
        raise NotImplementedError('`centroid` transform has not been finished')

    return y_transform


class ImageSampleArrayIterator(Iterator):
    """Iterator yielding data from a sampled Numpy array.
    Sampling will generate a `window_size` image classifying the center pixel,

    Args:
        train_dict: dictionary consisting of numpy arrays for `X` and `y`.
        image_data_generator: Instance of `ImageDataGenerator`
            to use for random transformations and normalization.
        batch_size: Integer, size of a batch.
        shuffle: Boolean, whether to shuffle the data between epochs.
        window_size: size of sampling window around each pixel
        balance_classes: balance class representation when sampling
        max_class_samples: maximum number of samples per class.
        seed: Random seed for data shuffling.
        data_format: String, one of `channels_first`, `channels_last`.
        save_to_dir: Optional directory where to save the pictures
            being yielded, in a viewable format. This is useful
            for visualizing the random transformations being
            applied, for debugging purposes.
        save_prefix: String prefix to use for saving sample
            images (if `save_to_dir` is set).
        save_format: Format to use for saving sample images
            (if `save_to_dir` is set).
    """

    def __init__(self,
                 train_dict,
                 image_data_generator,
                 batch_size=32,
                 shuffle=False,
                 window_size=(30, 30),
                 transform=None,
                 transform_kwargs={},
                 balance_classes=False,
                 max_class_samples=None,
                 seed=None,
                 data_format='channels_last',
                 save_to_dir=None,
                 save_prefix='',
                 save_format='png'):
        X, y = train_dict['X'], train_dict['y']
        if y is not None and X.shape[0] != y.shape[0]:
            raise ValueError('Training batches and labels should have the same'
                             'length. Found X.shape: {} y.shape: {}'.format(
                                 X.shape, y.shape))
        self.x = np.asarray(X, dtype=K.floatx())

        if self.x.ndim != 4:
            raise ValueError('Input data in `ImageSampleArrayIterator` '
                             'should have rank 4. You passed an array '
                             'with shape', self.x.shape)

        window_size = conv_utils.normalize_tuple(window_size, 2, 'window_size')

        y = _transform_masks(y, transform, data_format=data_format, **transform_kwargs)

        pixels_x, pixels_y, batch, y = sample_label_matrix(
            y=y,
            padding='valid',
            window_size=window_size,
            max_training_examples=None,
            data_format=data_format)

        self.y = y
        self.channel_axis = 3 if data_format == 'channels_last' else 1
        self.batch = batch
        self.pixels_x = pixels_x
        self.pixels_y = pixels_y
        self.win_x = window_size[0]
        self.win_y = window_size[1]
        self.image_data_generator = image_data_generator
        self.data_format = data_format
        self.save_to_dir = save_to_dir
        self.save_prefix = save_prefix
        self.save_format = save_format

        self.class_balance(max_class_samples, balance_classes, seed=seed)

        self.y = to_categorical(self.y).astype('int32')
        super(ImageSampleArrayIterator, self).__init__(
            len(self.y), batch_size, shuffle, seed)

    def _sample_image(self, b, px, py):
        wx = self.win_x
        wy = self.win_y

        if self.channel_axis == 1:
            sampled = self.x[b, :, px - wx:px + wx + 1, py - wy:py + wy + 1]
        else:
            sampled = self.x[b, px - wx:px + wx + 1, py - wy:py + wy + 1, :]

        return sampled

    def class_balance(self, max_class_samples=None, downsample=False, seed=None):
        """Balance classes based on the number of samples of each class.

        Args:
            max_class_samples: if not None, a maximum count for each class
            downsample: if True, all sample sizes will be the rarest count
            seed: random state initalization

        Returns:
            Does not return anything but shuffles and resizes the sample size
        """
        balanced_indices = []

        unique_b = np.unique(self.batch)

        if max_class_samples is not None:
            max_class_samples = int(max_class_samples // len(unique_b))

        for b in unique_b:
            batch_y = self.y[self.batch == b]
            unique, counts = np.unique(batch_y, return_counts=True)
            min_index = np.argmin(counts)
            n_samples = counts[min_index]

            if max_class_samples is not None and max_class_samples < n_samples:
                n_samples = max_class_samples

            for class_label in unique:
                non_rand_ind = ((self.batch == b) & (self.y == class_label)).nonzero()[0]

                if downsample:
                    size = n_samples
                elif max_class_samples:
                    size = min(max_class_samples, len(non_rand_ind))
                else:
                    size = len(non_rand_ind)

                index = np.random.choice(non_rand_ind, size=size, replace=False)
                balanced_indices.extend(index)

        np.random.seed(seed=seed)
        np.random.shuffle(balanced_indices)

        self.batch = self.batch[balanced_indices]
        self.pixels_x = self.pixels_x[balanced_indices]
        self.pixels_y = self.pixels_y[balanced_indices]
        self.y = self.y[balanced_indices]

    def _get_batches_of_transformed_samples(self, index_array):
        if self.channel_axis == 1:
            batch_x = np.zeros((len(index_array),
                                self.x.shape[self.channel_axis],
                                2 * self.win_x + 1,
                                2 * self.win_y + 1))
        else:
            batch_x = np.zeros((len(index_array),
                                2 * self.win_x + 1,
                                2 * self.win_y + 1,
                                self.x.shape[self.channel_axis]))

        for i, j in enumerate(index_array):
            b, px, py = self.batch[j], self.pixels_x[j], self.pixels_y[j]
            x = self._sample_image(b, px, py)
            x = self.image_data_generator.random_transform(x.astype(K.floatx()))
            x = self.image_data_generator.standardize(x)

            batch_x[i] = x

        if self.save_to_dir:
            for i, j in enumerate(index_array):
                if self.data_format == 'channels_first':
                    img_x = np.expand_dims(batch_x[i, 0, ...], 0)
                else:
                    img_x = np.expand_dims(batch_x[i, ..., 0], -1)
                img = array_to_img(img_x, self.data_format, scale=True)
                fname = '{prefix}_{index}_{hash}.{format}'.format(
                    prefix=self.save_prefix,
                    index=j,
                    hash=np.random.randint(1e4),
                    format=self.save_format)
                img.save(os.path.join(self.save_to_dir, fname))

        if self.y is None:
            return batch_x
        batch_y = self.y[index_array]
        return batch_x, batch_y

    def next(self):
        """For python 2.x. Returns the next batch.
        """
        # Keeps under lock only the mechanism which advances
        # the indexing of each batch.
        with self.lock:
            index_array = next(self.index_generator)
        # The transformation of images is not under thread lock
        # so it can be done in parallel
        return self._get_batches_of_transformed_samples(index_array)


class SampleDataGenerator(ImageDataGenerator):
    """Generates batches of tensor image data with real-time data augmentation.
    The data will be looped over (in batches).

    Args:
        featurewise_center: boolean, set input mean to 0 over the dataset,
            feature-wise.
        samplewise_center: boolean, set each sample mean to 0.
        featurewise_std_normalization: boolean, divide inputs by std
            of the dataset, feature-wise.
        samplewise_std_normalization: boolean, divide each input by its std.
        zca_epsilon: epsilon for ZCA whitening. Default is 1e-6.
        zca_whitening: boolean, apply ZCA whitening.
        rotation_range: int, degree range for random rotations.
        width_shift_range: float, 1-D array-like or int
            float: fraction of total width, if < 1, or pixels if >= 1.
            1-D array-like: random elements from the array.
            int: integer number of pixels from interval
                `(-width_shift_range, +width_shift_range)`
            With `width_shift_range=2` possible values are ints [-1, 0, +1],
            same as with `width_shift_range=[-1, 0, +1]`,
            while with `width_shift_range=1.0` possible values are floats in
            the interval [-1.0, +1.0).
        shear_range: float, shear Intensity
            (Shear angle in counter-clockwise direction in degrees)
        zoom_range: float or [lower, upper], Range for random zoom.
            If a float, `[lower, upper] = [1-zoom_range, 1+zoom_range]`.
        channel_shift_range: float, range for random channel shifts.
        fill_mode: One of {"constant", "nearest", "reflect" or "wrap"}.
            Default is 'nearest'. Points outside the boundaries of the input
            are filled according to the given mode:
                'constant': kkkkkkkk|abcd|kkkkkkkk (cval=k)
                'nearest':  aaaaaaaa|abcd|dddddddd
                'reflect':  abcddcba|abcd|dcbaabcd
                'wrap':  abcdabcd|abcd|abcdabcd
        cval: float or int, value used for points outside the boundaries
            when `fill_mode = "constant"`.
        horizontal_flip: boolean, randomly flip inputs horizontally.
        vertical_flip: boolean, randomly flip inputs vertically.
        rescale: rescaling factor. Defaults to None. If None or 0, no rescaling
            is applied, otherwise we multiply the data by the value provided
            (before applying any other transformation).
        preprocessing_function: function that will be implied on each input.
            The function will run after the image is resized and augmented.
            The function should take one argument:
            one image (Numpy tensor with rank 3),
            and should output a Numpy tensor with the same shape.
        data_format: One of {"channels_first", "channels_last"}.
            "channels_last" mode means that the images should have shape
                `(samples, height, width, channels)`,
            "channels_first" mode means that the images should have shape
                `(samples, channels, height, width)`.
            It defaults to the `image_data_format` value found in your
                Keras config file at `~/.keras/keras.json`.
            If you never set it, then it will be "channels_last".
        validation_split: float, fraction of images reserved for validation
            (strictly between 0 and 1).
    """

    def flow(self,
             train_dict,
             batch_size=32,
             shuffle=True,
             transform=None,
             transform_kwargs={},
             window_size=(30, 30),
             balance_classes=False,
             max_class_samples=None,
             seed=None,
             save_to_dir=None,
             save_prefix='',
             save_format='png'):
        """Generates batches of augmented/normalized data with given arrays.

        Args:
            train_dict: dictionary consisting of numpy arrays for `X` and `y`.
            image_data_generator: Instance of `ImageDataGenerator`
                to use for random transformations and normalization.
            batch_size: Integer, size of a batch.
            shuffle: Boolean, whether to shuffle the data between epochs.
            window_size: size of sampling window around each pixel
            balance_classes: balance class representation when sampling
            max_class_samples: maximum number of samples per class.
            seed: Random seed for data shuffling.
            data_format: String, one of `channels_first`, `channels_last`.
            save_to_dir: Optional directory where to save the pictures
                being yielded, in a viewable format. This is useful
                for visualizing the random transformations being
                applied, for debugging purposes.
            save_prefix: String prefix to use for saving sample
                images (if `save_to_dir` is set).
            save_format: Format to use for saving sample images
                (if `save_to_dir` is set).
        """
        return ImageSampleArrayIterator(
            train_dict,
            self,
            batch_size=batch_size,
            shuffle=shuffle,
            transform=transform,
            transform_kwargs=transform_kwargs,
            window_size=window_size,
            balance_classes=balance_classes,
            max_class_samples=max_class_samples,
            seed=seed,
            data_format=self.data_format,
            save_to_dir=save_to_dir,
            save_prefix=save_prefix,
            save_format=save_format)


class ImageFullyConvIterator(Iterator):
    """Iterator yielding data from Numpy arrayss (`X and `y`).

    Args:
        train_dict: dictionary consisting of numpy arrays for `X` and `y`.
        image_data_generator: Instance of `ImageDataGenerator`
            to use for random transformations and normalization.
        batch_size: Integer, size of a batch.
        shuffle: Boolean, whether to shuffle the data between epochs.
        seed: Random seed for data shuffling.
        data_format: String, one of `channels_first`, `channels_last`.
        save_to_dir: Optional directory where to save the pictures
            being yielded, in a viewable format. This is useful
            for visualizing the random transformations being
            applied, for debugging purposes.
        save_prefix: String prefix to use for saving sample
            images (if `save_to_dir` is set).
        save_format: Format to use for saving sample images
            (if `save_to_dir` is set).
    """

    def __init__(self,
                 train_dict,
                 image_data_generator,
                 batch_size=1,
                 skip=None,
                 shuffle=False,
                 transform=None,
                 transform_kwargs={},
                 seed=None,
                 data_format='channels_last',
                 save_to_dir=None,
                 save_prefix='',
                 save_format='png'):
        X, y = train_dict['X'], train_dict['y']
        if X.shape[0] != y.shape[0]:
            raise ValueError('Training batches and labels should have the same'
                             'length. Found X.shape: {} y.shape: {}'.format(
                                 X.shape, y.shape))
        self.x = np.asarray(X, dtype=K.floatx())

        if self.x.ndim != 4:
            raise ValueError('Input data in `ImageFullyConvIterator` '
                             'should have rank 4. You passed an array '
                             'with shape', self.x.shape)

        self.y = _transform_masks(y, transform, data_format=data_format, **transform_kwargs)
        self.channel_axis = 3 if data_format == 'channels_last' else 1
        self.skip = skip
        self.image_data_generator = image_data_generator
        self.data_format = data_format
        self.save_to_dir = save_to_dir
        self.save_prefix = save_prefix
        self.save_format = save_format
        super(ImageFullyConvIterator, self).__init__(
            self.x.shape[0], batch_size, shuffle, seed)

    def _get_batches_of_transformed_samples(self, index_array):
        batch_x = np.zeros(tuple([len(index_array)] + list(self.x.shape)[1:]))
        batch_y = np.zeros(tuple([len(index_array)] + list(self.y.shape)[1:]))

        for i, j in enumerate(index_array):
            x = self.x[j]

            if self.y is not None:
                y = self.y[j]
                x, y = self.image_data_generator.random_transform(x.astype(K.floatx()), y)
            else:
                x = self.image_data_generator.random_transform(x.astype(K.floatx()))

            x = self.image_data_generator.standardize(x)

            batch_x[i] = x
            batch_y[i] = y

        if self.save_to_dir:
            for i, j in enumerate(index_array):
                if self.data_format == 'channels_first':
                    img_x = np.expand_dims(batch_x[i, 0, ...], 0)
                else:
                    img_x = np.expand_dims(batch_x[i, ..., 0], -1)
                img = array_to_img(img_x, self.data_format, scale=True)
                fname = '{prefix}_{index}_{hash}.{format}'.format(
                    prefix=self.save_prefix,
                    index=j,
                    hash=np.random.randint(1e4),
                    format=self.save_format)
                img.save(os.path.join(self.save_to_dir, fname))

                if self.y is not None:
                    # Save argmax of y batch
                    img_y = np.argmax(batch_y[i], axis=self.channel_axis - 1)
                    img_y = np.expand_dims(img_y, axis=self.channel_axis - 1)
                    img = array_to_img(img_y, self.data_format, scale=True)
                    fname = 'y_{prefix}_{index}_{hash}.{format}'.format(
                        prefix=self.save_prefix,
                        index=j,
                        hash=np.random.randint(1e4),
                        format=self.save_format)
                    img.save(os.path.join(self.save_to_dir, fname))

        if self.y is None:
            return batch_x

        if self.skip is not None:
            batch_y = [batch_y] * (self.skip + 1)
        return batch_x, batch_y

    def next(self):
        """For python 2.x. Returns the next batch.
        """
        # Keeps under lock only the mechanism which advances
        # the indexing of each batch.
        with self.lock:
            index_array = next(self.index_generator)
        # The transformation of images is not under thread lock
        # so it can be done in parallel
        return self._get_batches_of_transformed_samples(index_array)


class ImageFullyConvDataGenerator(ImageDataGenerator):
    """Generates batches of tensor image data with real-time data augmentation.
    The data will be looped over (in batches).

    Args:
        featurewise_center: boolean, set input mean to 0 over the dataset,
            feature-wise.
        samplewise_center: boolean, set each sample mean to 0.
        featurewise_std_normalization: boolean, divide inputs by std
            of the dataset, feature-wise.
        samplewise_std_normalization: boolean, divide each input by its std.
        zca_epsilon: epsilon for ZCA whitening. Default is 1e-6.
        zca_whitening: boolean, apply ZCA whitening.
        rotation_range: int, degree range for random rotations.
        width_shift_range: float, 1-D array-like or int
            float: fraction of total width, if < 1, or pixels if >= 1.
            1-D array-like: random elements from the array.
            int: integer number of pixels from interval
                `(-width_shift_range, +width_shift_range)`
            With `width_shift_range=2` possible values are ints [-1, 0, +1],
            same as with `width_shift_range=[-1, 0, +1]`,
            while with `width_shift_range=1.0` possible values are floats in
            the interval [-1.0, +1.0).
        shear_range: float, shear Intensity
            (Shear angle in counter-clockwise direction in degrees)
        zoom_range: float or [lower, upper], Range for random zoom.
            If a float, `[lower, upper] = [1-zoom_range, 1+zoom_range]`.
        channel_shift_range: float, range for random channel shifts.
        fill_mode: One of {"constant", "nearest", "reflect" or "wrap"}.
            Default is 'nearest'. Points outside the boundaries of the input
            are filled according to the given mode:
                'constant': kkkkkkkk|abcd|kkkkkkkk (cval=k)
                'nearest':  aaaaaaaa|abcd|dddddddd
                'reflect':  abcddcba|abcd|dcbaabcd
                'wrap':  abcdabcd|abcd|abcdabcd
        cval: float or int, value used for points outside the boundaries
            when `fill_mode = "constant"`.
        horizontal_flip: boolean, randomly flip inputs horizontally.
        vertical_flip: boolean, randomly flip inputs vertically.
        rescale: rescaling factor. Defaults to None. If None or 0, no rescaling
            is applied, otherwise we multiply the data by the value provided
            (before applying any other transformation).
        preprocessing_function: function that will be implied on each input.
            The function will run after the image is resized and augmented.
            The function should take one argument:
            one image (Numpy tensor with rank 3),
            and should output a Numpy tensor with the same shape.
        data_format: One of {"channels_first", "channels_last"}.
            "channels_last" mode means that the images should have shape
                `(samples, height, width, channels)`,
            "channels_first" mode means that the images should have shape
                `(samples, channels, height, width)`.
            It defaults to the `image_data_format` value found in your
                Keras config file at `~/.keras/keras.json`.
            If you never set it, then it will be "channels_last".
        validation_split: float, fraction of images reserved for validation
            (strictly between 0 and 1).
    """

    def flow(self,
             train_dict,
             batch_size=1,
             skip=None,
             transform=None,
             transform_kwargs={},
             shuffle=True,
             seed=None,
             save_to_dir=None,
             save_prefix='',
             save_format='png'):
        """Generates batches of augmented/normalized data with given arrays.

        Args:
            train_dict: dictionary of X and y tensors. Both should be rank 4.
            batch_size: int (default: 1).
            shuffle: boolean (default: True).
            seed: int (default: None).
            save_to_dir: None or str (default: None).
                This allows you to optionally specify a directory
                to which to save the augmented pictures being generated
                (useful for visualizing what you are doing).
            save_prefix: str (default: `''`). Prefix to use for filenames of
                saved pictures (only relevant if `save_to_dir` is set).
            save_format: one of "png", "jpeg". Default: "png".
                (only relevant if `save_to_dir` is set)

        Returns:
            An Iterator yielding tuples of `(x, y)` where `x` is a numpy array
            of image data and `y` is a numpy array of labels of the same shape.
        """
        return ImageFullyConvIterator(
            train_dict,
            self,
            batch_size=batch_size,
            transform=transform,
            transform_kwargs=transform_kwargs,
            skip=skip,
            shuffle=shuffle,
            seed=seed,
            data_format=self.data_format,
            save_to_dir=save_to_dir,
            save_prefix=save_prefix,
            save_format=save_format)

    def random_transform(self, x, y=None, seed=None):
        """Applies a random transformation to an image.

        Args:
            x: 3D tensor or list of 3D tensors,
                single image.
            y: 3D tensor or list of 3D tensors,
                label mask(s) for `x`, optional.
            seed: Random seed.

        Returns:
            A randomly transformed version of the input (same shape).
            If `y` is passed, it is transformed if necessary and returned.
        """
        params = self.get_random_transform(x.shape, seed)

        if isinstance(x, list):
            x = [self.apply_transform(x_i, params) for x_i in x]
        else:
            x = self.apply_transform(x, params)

        if y is None:
            return x

        # Nullify the transforms that don't affect `y`
        params['brightness'] = None
        params['channel_shift_intensity'] = None
        _interpolation_order = self.interpolation_order
        self.interpolation_order = 0

        if isinstance(y, list):
            y = [self.apply_transform(y_i, params) for y_i in y]
        else:
            y = self.apply_transform(y, params)

        self.interpolation_order = _interpolation_order
        return x, y


class MovieDataGenerator(ImageDataGenerator):
    """Generates batches of tensor image data with real-time data augmentation.
    The data will be looped over (in batches).

    Args:
        featurewise_center: boolean, set input mean to 0 over the dataset,
            feature-wise.
        samplewise_center: boolean, set each sample mean to 0.
        featurewise_std_normalization: boolean, divide inputs by std
            of the dataset, feature-wise.
        samplewise_std_normalization: boolean, divide each input by its std.
        zca_epsilon: epsilon for ZCA whitening. Default is 1e-6.
        zca_whitening: boolean, apply ZCA whitening.
        rotation_range: int, degree range for random rotations.
        width_shift_range: float, 1-D array-like or int
            float: fraction of total width, if < 1, or pixels if >= 1.
            1-D array-like: random elements from the array.
            int: integer number of pixels from interval
                `(-width_shift_range, +width_shift_range)`
            With `width_shift_range=2` possible values are ints [-1, 0, +1],
            same as with `width_shift_range=[-1, 0, +1]`,
            while with `width_shift_range=1.0` possible values are floats in
            the interval [-1.0, +1.0).
        shear_range: float, shear Intensity
            (Shear angle in counter-clockwise direction in degrees)
        zoom_range: float or [lower, upper], Range for random zoom.
            If a float, `[lower, upper] = [1-zoom_range, 1+zoom_range]`.
        channel_shift_range: float, range for random channel shifts.
        fill_mode: One of {"constant", "nearest", "reflect" or "wrap"}.
            Default is 'nearest'. Points outside the boundaries of the input
            are filled according to the given mode:
                'constant': kkkkkkkk|abcd|kkkkkkkk (cval=k)
                'nearest':  aaaaaaaa|abcd|dddddddd
                'reflect':  abcddcba|abcd|dcbaabcd
                'wrap':  abcdabcd|abcd|abcdabcd
        cval: float or int, value used for points outside the boundaries
            when `fill_mode = "constant"`.
        horizontal_flip: boolean, randomly flip inputs horizontally.
        vertical_flip: boolean, randomly flip inputs vertically.
        rescale: rescaling factor. Defaults to None. If None or 0, no rescaling
            is applied, otherwise we multiply the data by the value provided
            (before applying any other transformation).
        preprocessing_function: function that will be implied on each input.
            The function will run after the image is resized and augmented.
            The function should take one argument:
            one image (Numpy tensor with rank 3),
            and should output a Numpy tensor with the same shape.
        data_format: One of {"channels_first", "channels_last"}.
            "channels_last" mode means that the images should have shape
                `(samples, height, width, channels)`,
            "channels_first" mode means that the images should have shape
                `(samples, channels, height, width)`.
            It defaults to the `image_data_format` value found in your
                Keras config file at `~/.keras/keras.json`.
            If you never set it, then it will be "channels_last".
        validation_split: float, fraction of images reserved for validation
            (strictly between 0 and 1).
    """

    def __init__(self, **kwargs):
        super(MovieDataGenerator, self).__init__(**kwargs)
        # Change the axes for 5D data
        if self.data_format == 'channels_first':
            self.channel_axis = 1
            self.row_axis = 3
            self.col_axis = 4
            self.time_axis = 2
        if self.data_format == 'channels_last':
            self.channel_axis = 4
            self.row_axis = 2
            self.col_axis = 3
            self.time_axis = 1

    def flow(self,
             train_dict,
             batch_size=1,
             frames_per_batch=10,
             skip=None,
             transform=None,
             transform_kwargs={},
             shuffle=True,
             seed=None,
             save_to_dir=None,
             save_prefix='',
             save_format='png'):
        """Generates batches of augmented/normalized data with given arrays.

        Args:
            train_dict: dictionary of X and y tensors. Both should be rank 5.
            frames_per_batch: int (default: 10).
                size of z axis in generated batches
            batch_size: int (default: 1).
            shuffle: boolean (default: True).
            seed: int (default: None).
            save_to_dir: None or str (default: None).
                This allows you to optionally specify a directory
                to which to save the augmented pictures being generated
                (useful for visualizing what you are doing).
            save_prefix: str (default: `''`). Prefix to use for filenames of
                saved pictures (only relevant if `save_to_dir` is set).
            save_format: one of "png", "jpeg". Default: "png".
                (only relevant if `save_to_dir` is set)

        Returns:
            An Iterator yielding tuples of `(x, y)` where `x` is a numpy array
            of image data and `y` is a numpy array of labels of the same shape.
        """
        return MovieArrayIterator(
            train_dict,
            self,
            batch_size=batch_size,
            frames_per_batch=frames_per_batch,
            skip=skip,
            transform=transform,
            transform_kwargs=transform_kwargs,
            shuffle=shuffle,
            seed=seed,
            data_format=self.data_format,
            save_to_dir=save_to_dir,
            save_prefix=save_prefix,
            save_format=save_format)

    def standardize(self, x):
        """Apply the normalization configuration to a batch of inputs.

        Args:
            x: batch of inputs to be normalized.

        Returns:
            The normalized inputs.
        """
        # TODO: standardize each image, not all frames at once
        if self.preprocessing_function:
            x = self.preprocessing_function(x)
        if self.rescale:
            x *= self.rescale
        # x is a single image, so it doesn't have image number at index 0
        img_channel_axis = self.channel_axis - 1
        if self.samplewise_center:
            x -= np.mean(x, axis=img_channel_axis, keepdims=True)
        if self.samplewise_std_normalization:
            x /= (np.std(x, axis=img_channel_axis, keepdims=True) + K.epsilon())

        if self.featurewise_center:
            if self.mean is not None:
                x -= self.mean
            else:
                logging.warning('This ImageDataGenerator specifies '
                                '`featurewise_std_normalization`, but it '
                                'hasn\'t been fit on any training data. '
                                'Fit it first by calling `.fit(numpy_data)`.')
        if self.featurewise_std_normalization:
            if self.std is not None:
                x /= (self.std + K.epsilon())
            else:
                logging.warning('This ImageDataGenerator specifies '
                                '`featurewise_std_normalization`, but it hasn\'t '
                                'been fit on any training data. Fit it '
                                'first by calling `.fit(numpy_data)`.')
        if self.zca_whitening:
            if self.principal_components is not None:
                flatx = np.reshape(x, (-1, np.prod(x.shape[-3:])))
                whitex = np.dot(flatx, self.principal_components)
                x = np.reshape(whitex, x.shape)
            else:
                logging.warning('This ImageDataGenerator specifies '
                                '`zca_whitening`, but it hasn\'t '
                                'been fit on any training data. Fit it '
                                'first by calling `.fit(numpy_data)`.')
        return x

    def random_transform(self, x, y=None, seed=None):
        """Applies a random transformation to an image.

        Args:
            x: 4D tensor, stack of images.
            y: 4D tensor, label mask for `x`, optional.
            seed: Random seed.

        Returns:
            A randomly transformed version of the input (same shape).
            If `y` is passed, it is transformed if necessary and returned.
        """
        # Note: Workaround to use self.apply_transform on our 4D tensor
        self.row_axis -= 1
        self.col_axis -= 1
        self.time_axis -= 1
        self.channel_axis -= 1
        x_new = np.empty(x.shape)
        if y is not None:
            y_new = np.empty(y.shape)
        # apply_transform expects ndim=3, but we are ndim=4
        for frame in range(x.shape[self.time_axis]):
            if self.data_format == 'channels_first':
                params = self.get_random_transform(x[:, frame].shape, seed)
                x_trans = self.apply_transform(x[:, frame], params)
                x_new[:, frame] = np.rollaxis(x_trans, -1, 0)
            else:
                params = self.get_random_transform(x[frame].shape, seed)
                x_new[frame] = self.apply_transform(x[frame], params)

            if y is not None:
                params['brightness'] = None
                params['channel_shift_intensity'] = None
                _interpolation_order = self.interpolation_order
                self.interpolation_order = 0
                if self.data_format == 'channels_first':
                    y_trans = self.apply_transform(y[:, frame], params)
                    y_new[:, frame] = np.rollaxis(y_trans, 1, 0)
                else:
                    y_new[frame] = self.apply_transform(y[frame], params)
                self.interpolation_order = _interpolation_order
        # Note: Undo workaround
        self.row_axis += 1
        self.col_axis += 1
        self.time_axis += 1
        self.channel_axis += 1
        if y is None:
            return x_new
        return x_new, y_new

    def fit(self, x, augment=False, rounds=1, seed=None):
        """Fits internal statistics to some sample data.

        Required for featurewise_center, featurewise_std_normalization
        and zca_whitening.

        Args:
            x: Numpy array, the data to fit on. Should have rank 5.
            augment: Whether to fit on randomly augmented samples
            rounds: If `augment`,
                how many augmentation passes to do over the data
            seed: random seed.

        Raises:
            ValueError: If input rank is not 5.
        """
        x = np.asarray(x, dtype=self.dtype)
        if x.ndim != 5:
            raise ValueError('Input to `.fit()` should have rank 5. '
                             'Got array with shape: ' + str(x.shape))
        if x.shape[self.channel_axis] not in {1, 3, 4}:
            logging.warning(
                'Expected input to be images (as Numpy array) '
                'following the data format convention "' +
                self.data_format + '" (channels on axis ' +
                str(self.channel_axis) + '), i.e. expected '
                'either 1, 3 or 4 channels on axis ' +
                str(self.channel_axis) + '. '
                'However, it was passed an array with shape ' +
                str(x.shape) + ' (' + str(x.shape[self.channel_axis]) +
                ' channels).')

        if seed is not None:
            np.random.seed(seed)

        x = np.copy(x)
        if augment:
            ax = np.zeros(
                tuple([rounds * x.shape[0]] + list(x.shape)[1:]),
                dtype=self.dtype)
            for r in range(rounds):
                for i in range(x.shape[0]):
                    ax[i + r * x.shape[0]] = self.random_transform(x[i])
            x = ax

        if self.featurewise_center:
            axis = (0, self.time_axis, self.row_axis, self.col_axis)
            self.mean = np.mean(x, axis=axis)
            broadcast_shape = [1, 1, 1, 1]
            broadcast_shape[self.channel_axis - 1] = x.shape[self.channel_axis]
            self.mean = np.reshape(self.mean, broadcast_shape)
            x -= self.mean

        if self.featurewise_std_normalization:
            axis = (0, self.time_axis, self.row_axis, self.col_axis)
            self.std = np.std(x, axis=axis)
            broadcast_shape = [1, 1, 1, 1]
            broadcast_shape[self.channel_axis - 1] = x.shape[self.channel_axis]
            self.std = np.reshape(self.std, broadcast_shape)
            x /= (self.std + K.epsilon())

        if self.zca_whitening:
            if scipy is None:
                raise ImportError('Using zca_whitening requires SciPy. '
                                  'Install SciPy.')
            flat_x = np.reshape(
                x, (x.shape[0], x.shape[1] * x.shape[2] * x.shape[3] * x.shape[4]))
            sigma = np.dot(flat_x.T, flat_x) / flat_x.shape[0]
            u, s, _ = scipy.linalg.svd(sigma)
            s_inv = 1. / np.sqrt(s[np.newaxis] + self.zca_epsilon)
            self.principal_components = (u * s_inv).dot(u.T)


class MovieArrayIterator(Iterator):
    """Iterator yielding data from two 5D Numpy arrays (`X and `y`).

    Args:
        train_dict: dictionary consisting of numpy arrays for `X` and `y`.
        movie_data_generator: Instance of `MovieDataGenerator`
            to use for random transformations and normalization.
        batch_size: Integer, size of a batch.
        shuffle: Boolean, whether to shuffle the data between epochs.
        frames_per_batch: size of z axis in generated batches
        seed: Random seed for data shuffling.
        data_format: String, one of `channels_first`, `channels_last`.
        save_to_dir: Optional directory where to save the pictures
            being yielded, in a viewable format. This is useful
            for visualizing the random transformations being
            applied, for debugging purposes.
        save_prefix: String prefix to use for saving sample
            images (if `save_to_dir` is set).
        save_format: Format to use for saving sample images
            (if `save_to_dir` is set).
    """

    def __init__(self,
                 train_dict,
                 movie_data_generator,
                 batch_size=32,
                 frames_per_batch=10,
                 skip=None,
                 transform=None,
                 transform_kwargs={},
                 shuffle=False,
                 seed=None,
                 data_format='channels_last',
                 save_to_dir=None,
                 save_prefix='',
                 save_format='png'):
        X, y = train_dict['X'], train_dict['y']
        if y is not None and X.shape[0] != y.shape[0]:
            raise ValueError('`X` (movie data) and `y` (labels) '
                             'should have the same size. Found '
                             'Found x.shape = {}, y.shape = {}'.format(
                                 X.shape, y.shape))

        self.channel_axis = 4 if data_format == 'channels_last' else 1
        self.time_axis = 1 if data_format == 'channels_last' else 2
        self.x = np.asarray(X, dtype=K.floatx())
        self.y = _transform_masks(y, transform, data_format=data_format, **transform_kwargs)

        if self.x.ndim != 5:
            raise ValueError('Input data in `MovieArrayIterator` '
                             'should have rank 5. You passed an array '
                             'with shape', self.x.shape)

        if self.x.shape[self.time_axis] - frames_per_batch < 0:
            raise ValueError(
                'The number of frames used in each training batch should '
                'be less than the number of frames in the training data!')

        self.frames_per_batch = frames_per_batch
        self.skip = skip
        self.movie_data_generator = movie_data_generator
        self.data_format = data_format
        self.save_to_dir = save_to_dir
        self.save_prefix = save_prefix
        self.save_format = save_format
        super(MovieArrayIterator, self).__init__(
            len(self.y), batch_size, shuffle, seed)

    def _get_batches_of_transformed_samples(self, index_array):
        if self.data_format == 'channels_first':
            batch_x = np.zeros((len(index_array),
                                self.x.shape[1],
                                self.frames_per_batch,
                                self.x.shape[3],
                                self.x.shape[4]))
            if self.y is not None:
                batch_y = np.zeros((len(index_array),
                                    self.y.shape[1],
                                    self.frames_per_batch,
                                    self.y.shape[3],
                                    self.y.shape[4]))

        else:
            batch_x = np.zeros(tuple([len(index_array), self.frames_per_batch] +
                                     list(self.x.shape)[2:]))
            if self.y is not None:
                batch_y = np.zeros(tuple([len(index_array), self.frames_per_batch] +
                                         list(self.y.shape)[2:]))

        for i, j in enumerate(index_array):
            if self.y is not None:
                y = self.y[j]

            # Sample along the time axis
            last_frame = self.x.shape[self.time_axis] - self.frames_per_batch
            time_start = np.random.randint(0, high=last_frame)
            time_end = time_start + self.frames_per_batch
            if self.time_axis == 1:
                x = self.x[j, time_start:time_end, ...]
                if self.y is not None:
                    y = self.y[j, time_start:time_end, ...]
            elif self.time_axis == 2:
                x = self.x[j, :, time_start:time_end, ...]
                if self.y is not None:
                    y = self.y[j, :, time_start:time_end, ...]

            if self.y is not None:
                x, y = self.movie_data_generator.random_transform(
                    x.astype(K.floatx()), y=y)
                x = self.movie_data_generator.standardize(x)
                batch_y[i] = y
            else:
                x = self.movie_data_generator.random_transform(x.astype(K.floatx()))

            batch_x[i] = x

        if self.save_to_dir:
            time_axis = 2 if self.data_format == 'channels_first' else 1
            for i, j in enumerate(index_array):
                for frame in range(batch_x.shape[time_axis]):
                    if time_axis == 2:
                        img = array_to_img(batch_x[i, :, frame], self.data_format, scale=True)
                    else:
                        img = array_to_img(batch_x[i, frame], self.data_format, scale=True)
                    fname = '{prefix}_{index}_{hash}.{format}'.format(
                        prefix=self.save_prefix,
                        index=j,
                        hash=np.random.randint(1e4),
                        format=self.save_format)
                    img.save(os.path.join(self.save_to_dir, fname))

                    if self.y is not None:
                        # Save argmax of y batch
                        if self.time_axis == 2:
                            img_y = np.argmax(batch_y[i, :, frame], axis=0)
                            img_channel_axis = 0
                            img_y = batch_y[i, :, frame]
                        else:
                            img_channel_axis = -1
                            img_y = batch_y[i, frame]
                        img_y = np.argmax(img_y, axis=img_channel_axis)
                        img_y = np.expand_dims(img_y, axis=img_channel_axis)
                        img = array_to_img(img_y, self.data_format, scale=True)
                        fname = 'y_{prefix}_{index}_{hash}.{format}'.format(
                            prefix=self.save_prefix,
                            index=j,
                            hash=np.random.randint(1e4),
                            format=self.save_format)
                        img.save(os.path.join(self.save_to_dir, fname))

        if self.y is None:
            return batch_x

        if self.skip is not None:
            batch_y = [batch_y] * (self.skip + 1)

        return batch_x, batch_y

    def next(self):
        """For python 2.x. Returns the next batch.
        """
        # Keeps under lock only the mechanism which advances
        # the indexing of each batch.
        with self.lock:
            index_array = next(self.index_generator)
        # The transformation of images is not under thread lock
        # so it can be done in parallel
        return self._get_batches_of_transformed_samples(index_array)


class SampleMovieArrayIterator(Iterator):
    """Iterator yielding data from two 5D Numpy arrays (`X and `y`).
    Sampling will generate a `window_size` voxel classifying the center pixel,

    Args:
        train_dict: dictionary consisting of numpy arrays for `X` and `y`.
        movie_data_generator: Instance of `MovieDataGenerator`
            to use for random transformations and normalization.
        batch_size: Integer, size of a batch.
        shuffle: Boolean, whether to shuffle the data between epochs.
        window_size: size of sampling window around each pixel
        balance_classes: balance class representation when sampling
        max_class_samples: maximum number of samples per class.
        seed: Random seed for data shuffling.
        data_format: String, one of `channels_first`, `channels_last`.
        save_to_dir: Optional directory where to save the pictures
            being yielded, in a viewable format. This is useful
            for visualizing the random transformations being
            applied, for debugging purposes.
        save_prefix: String prefix to use for saving sample
            images (if `save_to_dir` is set).
        save_format: Format to use for saving sample images
            (if `save_to_dir` is set).
    """

    def __init__(self,
                 train_dict,
                 movie_data_generator,
                 batch_size=32,
                 shuffle=False,
                 transform=None,
                 transform_kwargs={},
                 balance_classes=False,
                 max_class_samples=None,
                 window_size=(30, 30, 5),
                 seed=None,
                 data_format='channels_last',
                 save_to_dir=None,
                 save_prefix='',
                 save_format='png'):
        X, y = train_dict['X'], train_dict['y']
        if y is not None and X.shape[0] != y.shape[0]:
            raise ValueError('`X` (movie data) and `y` (labels) '
                             'should have the same size. Found '
                             'Found x.shape = {}, y.shape = {}'.format(
                                 X.shape, y.shape))
        self.channel_axis = 4 if data_format == 'channels_last' else 1
        self.time_axis = 1 if data_format == 'channels_last' else 2
        self.x = np.asarray(X, dtype=K.floatx())
        y = _transform_masks(y, transform,
                             data_format=data_format,
                             **transform_kwargs)

        if self.x.ndim != 5:
            raise ValueError('Input data in `SampleMovieArrayIterator` '
                             'should have rank 5. You passed an array '
                             'with shape', self.x.shape)

        window_size = conv_utils.normalize_tuple(window_size, 3, 'window_size')

        pixels_z, pixels_x, pixels_y, batch, y = sample_label_movie(
            y=y,
            padding='valid',
            window_size=window_size,
            max_training_examples=None,
            data_format=data_format)

        self.y = y
        self.win_x = window_size[0]
        self.win_y = window_size[1]
        self.win_z = window_size[2]
        self.pixels_x = pixels_x
        self.pixels_y = pixels_y
        self.pixels_z = pixels_z
        self.batch = batch
        self.movie_data_generator = movie_data_generator
        self.data_format = data_format
        self.save_to_dir = save_to_dir
        self.save_prefix = save_prefix
        self.save_format = save_format

        self.class_balance(max_class_samples, balance_classes, seed=seed)

        self.y = to_categorical(self.y).astype('int32')
        super(SampleMovieArrayIterator, self).__init__(
            len(self.y), batch_size, shuffle, seed)

    def _sample_image(self, b, pz, px, py):
        wx = self.win_x
        wy = self.win_y
        wz = self.win_z

        if self.channel_axis == 1:
            sampled = self.x[b, :, pz - wz:pz + wz + 1, px - wx:px + wx + 1, py - wy:py + wy + 1]
        else:
            sampled = self.x[b, pz - wz:pz + wz + 1, px - wx:px + wx + 1, py - wy:py + wy + 1, :]

        return sampled

    def class_balance(self, max_class_samples=None, downsample=False, seed=None):
        """Balance classes based on the number of samples of each class

        Args:
            max_class_samples: if not None, a maximum count for each class
            downsample: if True, all sample sizes will be the rarest count
            seed: random state initalization
        """
        balanced_indices = []

        unique_b = np.unique(self.batch)

        if max_class_samples is not None:
            max_class_samples = int(max_class_samples // len(unique_b))

        for b in unique_b:
            batch_y = self.y[self.batch == b]
            unique, counts = np.unique(batch_y, return_counts=True)
            min_index = np.argmin(counts)
            n_samples = counts[min_index]

            if max_class_samples is not None and max_class_samples < n_samples:
                n_samples = max_class_samples

            for class_label in unique:
                non_rand_ind = ((self.batch == b) & (self.y == class_label)).nonzero()[0]

                if downsample:
                    size = n_samples
                elif max_class_samples:
                    size = min(max_class_samples, len(non_rand_ind))
                else:
                    size = len(non_rand_ind)

                index = np.random.choice(non_rand_ind, size=size, replace=False)
                balanced_indices.extend(index)

        np.random.seed(seed=seed)
        np.random.shuffle(balanced_indices)

        # Save the upsampled results
        self.batch = self.batch[balanced_indices]
        self.pixels_z = self.pixels_z[balanced_indices]
        self.pixels_x = self.pixels_x[balanced_indices]
        self.pixels_y = self.pixels_y[balanced_indices]
        self.y = self.y[balanced_indices]

    def _get_batches_of_transformed_samples(self, index_array):
        if self.channel_axis == 1:
            batch_x = np.zeros((len(index_array),
                                self.x.shape[self.channel_axis],
                                2 * self.win_z + 1,
                                2 * self.win_x + 1,
                                2 * self.win_y + 1))
        else:
            batch_x = np.zeros((len(index_array),
                                2 * self.win_z + 1,
                                2 * self.win_x + 1,
                                2 * self.win_y + 1,
                                self.x.shape[self.channel_axis]))

        for i, j in enumerate(index_array):
            b, pz, px, py = self.batch[j], self.pixels_z[j], self.pixels_x[j], self.pixels_y[j]
            x = self._sample_image(b, pz, px, py)
            x = self.movie_data_generator.random_transform(x.astype(K.floatx()))
            x = self.movie_data_generator.standardize(x)

            batch_x[i] = x

        if self.save_to_dir:
            time_axis = 2 if self.data_format == 'channels_first' else 1
            for i, j in enumerate(index_array):
                for frame in range(batch_x.shape[time_axis]):
                    if time_axis == 2:
                        img = batch_x[i, :, frame]
                    else:
                        img = batch_x[i, frame]
                    img = array_to_img(img, self.data_format, scale=True)
                    fname = '{prefix}_{index}_{hash}.{format}'.format(
                        prefix=self.save_prefix,
                        index=j,
                        hash=np.random.randint(1e4),
                        format=self.save_format)
                    img.save(os.path.join(self.save_to_dir, fname))

        if self.y is None:
            return batch_x
        batch_y = self.y[index_array]
        return batch_x, batch_y

    def next(self):
        """For python 2.x. Returns the next batch.
        """
        # Keeps under lock only the mechanism which advances
        # the indexing of each batch.
        with self.lock:
            index_array = next(self.index_generator)
        # The transformation of images is not under thread lock
        # so it can be done in parallel
        return self._get_batches_of_transformed_samples(index_array)


class SampleMovieDataGenerator(MovieDataGenerator):
    """Generates batches of tensor image data with real-time data augmentation.
    The data will be looped over (in batches).

    Args:
        featurewise_center: boolean, set input mean to 0 over the dataset,
            feature-wise.
        samplewise_center: boolean, set each sample mean to 0.
        featurewise_std_normalization: boolean, divide inputs by std
            of the dataset, feature-wise.
        samplewise_std_normalization: boolean, divide each input by its std.
        zca_epsilon: epsilon for ZCA whitening. Default is 1e-6.
        zca_whitening: boolean, apply ZCA whitening.
        rotation_range: int, degree range for random rotations.
        width_shift_range: float, 1-D array-like or int
            float: fraction of total width, if < 1, or pixels if >= 1.
            1-D array-like: random elements from the array.
            int: integer number of pixels from interval
                `(-width_shift_range, +width_shift_range)`
            With `width_shift_range=2` possible values are ints [-1, 0, +1],
            same as with `width_shift_range=[-1, 0, +1]`,
            while with `width_shift_range=1.0` possible values are floats in
            the interval [-1.0, +1.0).
        shear_range: float, shear Intensity
            (Shear angle in counter-clockwise direction in degrees)
        zoom_range: float or [lower, upper], Range for random zoom.
            If a float, `[lower, upper] = [1-zoom_range, 1+zoom_range]`.
        channel_shift_range: float, range for random channel shifts.
        fill_mode: One of {"constant", "nearest", "reflect" or "wrap"}.
            Default is 'nearest'. Points outside the boundaries of the input
            are filled according to the given mode:
                'constant': kkkkkkkk|abcd|kkkkkkkk (cval=k)
                'nearest':  aaaaaaaa|abcd|dddddddd
                'reflect':  abcddcba|abcd|dcbaabcd
                'wrap':  abcdabcd|abcd|abcdabcd
        cval: float or int, value used for points outside the boundaries
            when `fill_mode = "constant"`.
        horizontal_flip: boolean, randomly flip inputs horizontally.
        vertical_flip: boolean, randomly flip inputs vertically.
        rescale: rescaling factor. Defaults to None. If None or 0, no rescaling
            is applied, otherwise we multiply the data by the value provided
            (before applying any other transformation).
        preprocessing_function: function that will be implied on each input.
            The function will run after the image is resized and augmented.
            The function should take one argument:
            one image (Numpy tensor with rank 3),
            and should output a Numpy tensor with the same shape.
        data_format: One of {"channels_first", "channels_last"}.
            "channels_last" mode means that the images should have shape
                `(samples, height, width, channels)`,
            "channels_first" mode means that the images should have shape
                `(samples, channels, height, width)`.
            It defaults to the `image_data_format` value found in your
                Keras config file at `~/.keras/keras.json`.
            If you never set it, then it will be "channels_last".
        validation_split: float, fraction of images reserved for validation
            (strictly between 0 and 1).
    """

    def flow(self,
             train_dict,
             batch_size=32,
             shuffle=True,
             transform=None,
             transform_kwargs={},
             window_size=(30, 30, 5),
             balance_classes=False,
             max_class_samples=None,
             seed=None,
             save_to_dir=None,
             save_prefix='',
             save_format='png'):
        """Generates batches of augmented/normalized data with given arrays.

        Args:
            train_dict: dictionary of X and y tensors. Both should be rank 5.
            window_size: tuple (default: (30, 30 5)).
                The size of the sampled voxels to generate.
            batch_size: int (default: 1).
            shuffle: boolean (default: True).
            seed: int (default: None).
            save_to_dir: None or str (default: None).
                This allows you to optionally specify a directory
                to which to save the augmented pictures being generated
                (useful for visualizing what you are doing).
            save_prefix: str (default: `''`). Prefix to use for filenames of
                saved pictures (only relevant if `save_to_dir` is set).
            save_format: one of "png", "jpeg". Default: "png".
                (only relevant if `save_to_dir` is set)

        Returns:
            An Iterator yielding tuples of `(x, y)` where `x` is a numpy array
            of image data and `y` is a numpy array of labels of the same shape.
        """
        return SampleMovieArrayIterator(
            train_dict,
            self,
            batch_size=batch_size,
            shuffle=shuffle,
            transform=transform,
            transform_kwargs=transform_kwargs,
            window_size=window_size,
            balance_classes=balance_classes,
            max_class_samples=max_class_samples,
            seed=seed,
            data_format=self.data_format,
            save_to_dir=save_to_dir,
            save_prefix=save_prefix,
            save_format=save_format)


"""
Custom siamese generators
"""


class SiameseDataGenerator(ImageDataGenerator):
    """Generates batches of tensor image data with real-time data augmentation.
    The data will be looped over (in batches).

    Arguments:
        featurewise_center: boolean, set input mean to 0 over the dataset,
            feature-wise.
        samplewise_center: boolean, set each sample mean to 0.
        featurewise_std_normalization: boolean, divide inputs by std
            of the dataset, feature-wise.
        samplewise_std_normalization: boolean, divide each input by its std.
        zca_epsilon: epsilon for ZCA whitening. Default is 1e-6.
        zca_whitening: boolean, apply ZCA whitening.
        rotation_range: int, degree range for random rotations.
        width_shift_range: float, 1-D array-like or int
            float: fraction of total width, if < 1, or pixels if >= 1.
            1-D array-like: random elements from the array.
            int: integer number of pixels from interval
                `(-width_shift_range, +width_shift_range)`
            With `width_shift_range=2` possible values are ints [-1, 0, +1],
            same as with `width_shift_range=[-1, 0, +1]`,
            while with `width_shift_range=1.0` possible values are floats in
            the interval [-1.0, +1.0).
        shear_range: float, shear Intensity
            (Shear angle in counter-clockwise direction in degrees)
        zoom_range: float or [lower, upper], Range for random zoom.
            If a float, `[lower, upper] = [1-zoom_range, 1+zoom_range]`.
        channel_shift_range: float, range for random channel shifts.
        fill_mode: One of {"constant", "nearest", "reflect" or "wrap"}.
            Default is 'nearest'. Points outside the boundaries of the input
            are filled according to the given mode:
                'constant': kkkkkkkk|abcd|kkkkkkkk (cval=k)
                'nearest':  aaaaaaaa|abcd|dddddddd
                'reflect':  abcddcba|abcd|dcbaabcd
                'wrap':  abcdabcd|abcd|abcdabcd
        cval: float or int, value used for points outside the boundaries
            when `fill_mode = "constant"`.
        horizontal_flip: boolean, randomly flip inputs horizontally.
        vertical_flip: boolean, randomly flip inputs vertically.
        rescale: rescaling factor. Defaults to None. If None or 0, no rescaling
            is applied, otherwise we multiply the data by the value provided
            (before applying any other transformation).
        preprocessing_function: function that will be implied on each input.
            The function will run after the image is resized and augmented.
            The function should take one argument:
            one image (Numpy tensor with rank 3),
            and should output a Numpy tensor with the same shape.
        data_format: One of {"channels_first", "channels_last"}.
            "channels_last" mode means that the images should have shape
                `(samples, height, width, channels)`,
            "channels_first" mode means that the images should have shape
                `(samples, channels, height, width)`.
            It defaults to the `image_data_format` value found in your
                Keras config file at `~/.keras/keras.json`.
            If you never set it, then it will be "channels_last".
        validation_split: float, fraction of images reserved for validation
            (strictly between 0 and 1).
    """

    def flow(self,
             train_dict,
             features,
             crop_dim=32,
             min_track_length=5,
             neighborhood_scale_size=64,
             neighborhood_true_size=100,
             sync_transform=True,
             batch_size=32,
             shuffle=True,
             seed=None,
             save_to_dir=None,
             save_prefix='',
             save_format='png'):
        return SiameseIterator(
            train_dict,
            self,
            features=features,
            crop_dim=crop_dim,
            min_track_length=min_track_length,
            neighborhood_scale_size=neighborhood_scale_size,
            neighborhood_true_size=neighborhood_true_size,
            sync_transform=sync_transform,
            batch_size=batch_size,
            shuffle=shuffle,
            seed=seed,
            data_format=self.data_format,
            save_to_dir=save_to_dir,
            save_prefix=save_prefix,
            save_format=save_format)


class SiameseIterator(Iterator):
    """Iterator yielding two sets of features (`X`) and the relationship (`y`)
    Features are passed in as a list of feature names, while the y is one of:
        `same`, `different`, or `daughter`

    Arguments:
        train_dict: dictionary consisting of numpy arrays for `X` and `y`.
        image_data_generator: Instance of `ImageDataGenerator`
            to use for random transformations and normalization.
        features: List of Strings, feature names to calculate and yield.
        crop_dim: Integer, size of the resized `appearance` images
        min_track_length: Integer, minimum number of frames to track over.
        neighborhood_scale_size: Integer, size of resized `neighborhood` images
        neighborhood_true_size: Integer, size of cropped `neighborhood` images
        sync_transform: Boolean, whether to transform the features.
        batch_size: Integer, size of a batch.
        shuffle: Boolean, whether to shuffle the data between epochs.
        seed: Random seed for data shuffling.
        data_format: String, one of `channels_first`, `channels_last`.
        save_to_dir: Optional directory where to save the pictures
            being yielded, in a viewable format. This is useful
            for visualizing the random transformations being
            applied, for debugging purposes.
        save_prefix: String prefix to use for saving sample
            images (if `save_to_dir` is set).
        save_format: Format to use for saving sample images
            (if `save_to_dir` is set).
    """
    def __init__(self,
                 train_dict,
                 image_data_generator,
                 features,
                 crop_dim=32,
                 min_track_length=5,
                 neighborhood_scale_size=64,
                 neighborhood_true_size=100,
                 sync_transform=True,
                 batch_size=32,
                 shuffle=False,
                 seed=None,
                 data_format='channels_last',
                 save_to_dir=None,
                 save_prefix='',
                 save_format='png'):
        if data_format == 'channels_first':
            self.channel_axis = 1
            self.row_axis = 3
            self.col_axis = 4
            self.time_axis = 2
        if data_format == 'channels_last':
            self.channel_axis = 4
            self.row_axis = 2
            self.col_axis = 3
            self.time_axis = 1

        self.x = np.asarray(train_dict['X'], dtype=K.floatx())
        self.y = np.array(train_dict['y'], dtype='int32')

        if self.x.ndim != 5:
            raise ValueError('Input data in `SiameseIterator` '
                             'should have rank 5. You passed an array '
                             'with shape', self.x.shape)

        self.crop_dim = crop_dim
        self.min_track_length = min_track_length
        self.features = sorted(features)
        self.sync_transform = sync_transform
        self.neighborhood_scale_size = np.int(neighborhood_scale_size)
        self.neighborhood_true_size = np.int(neighborhood_true_size)
        self.image_data_generator = image_data_generator
        self.data_format = data_format
        self.save_to_dir = save_to_dir
        self.save_prefix = save_prefix
        self.save_format = save_format

        self.daughters = train_dict.get('daughters')
        if self.daughters is None:
            raise ValueError('`daughters` not found in `train_dict`. '
                             'Lineage information is required for training.')

        self._remove_bad_images()
        self._create_track_ids()
        self._create_features()

        super(SiameseIterator, self).__init__(
            len(self.track_ids), batch_size, shuffle, seed)

    def _remove_bad_images(self):
        """Iterate over all image batches and remove images with only one cell.
        """
        good_batches = []
        for batch in range(self.x.shape[0]):
            # There should be at least 3 id's - 2 cells and 1 background
            if len(np.unique(self.y[batch])) > 2:
                good_batches.append(batch)

        X_new_shape = tuple([len(good_batches)] + list(self.x.shape)[1:])
        y_new_shape = tuple([len(good_batches)] + list(self.y.shape)[1:])

        X_new = np.zeros(X_new_shape, dtype=K.floatx())
        y_new = np.zeros(y_new_shape, dtype='int32')

        for k, batch in enumerate(good_batches):
            X_new[k] = self.x[batch]
            y_new[k] = self.y[batch]

        self.x = X_new
        self.y = y_new
        self.daughters = [self.daughters[i] for i in good_batches]

    def _create_track_ids(self):
        """Builds the track IDs.
        Creates unique cell IDs, as cell labels are NOT unique across batches.

        Returns:
            A dict containing the batch and label of each each track.
        """
        track_counter = 0
        track_ids = {}
        for batch in range(self.y.shape[0]):
            y_batch = self.y[batch]
            daughters_batch = self.daughters[batch]
            num_cells = np.amax(y_batch)  # TODO: iterate over np.unique instead
            for cell in range(1, num_cells + 1):
                # count number of pixels cell occupies in each frame
                y_true = np.sum(y_batch == cell, axis=(self.row_axis - 1, self.col_axis - 1))
                # get indices of frames where cell is present
                y_index = np.where(y_true > 0)[0]
                if y_index.size > 3:  # if cell is present at all
                    # Only include daughters if there are enough frames in their tracks
                    if self.daughters is not None:
                        daughter_ids = daughters_batch.get(cell, [])
                        if daughter_ids:
                            daughter_track_lengths = []
                            for did in daughter_ids:
                                # Screen daughter tracks to make sure they are long enough
                                # Length currently set to 0
                                axis = (self.row_axis - 1, self.col_axis - 1)
                                d_true = np.sum(y_batch == did, axis=axis)
                                d_track_length = len(np.where(d_true > 0)[0])
                                daughter_track_lengths.append(d_track_length > 3)
                            keep_daughters = all(daughter_track_lengths)
                            daughters = daughter_ids if keep_daughters else []
                        else:
                            daughters = []
                    else:
                        daughters = []

                    track_ids[track_counter] = {
                        'batch': batch,
                        'label': cell,
                        'frames': y_index,
                        'daughters': daughters
                    }

                    track_counter += 1

                else:
                    y_batch[y_batch == cell] = 0
                    self.y[batch] = y_batch

        # Add a field to the track_ids dict that locates all of the different cells
        # in each frame
        for track in track_ids:
            track_ids[track]['different'] = {}
            batch = track_ids[track]['batch']
            cell_label = track_ids[track]['label']
            for frame in track_ids[track]['frames']:
                y_unique = np.unique(self.y[batch][frame])
                y_unique = np.delete(y_unique, np.where(y_unique == 0))
                y_unique = np.delete(y_unique, np.where(y_unique == cell_label))
                track_ids[track]['different'][frame] = y_unique

        # We will need to look up the track_ids of cells if we know their batch and label. We will
        # create a dictionary that stores this information
        reverse_track_ids = {}
        for batch in range(self.y.shape[0]):
            reverse_track_ids[batch] = {}

        for track in track_ids:
            batch = track_ids[track]['batch']
            cell_label = track_ids[track]['label']
            reverse_track_ids[batch][cell_label] = track

        # Save dictionaries
        self.track_ids = track_ids
        self.reverse_track_ids = reverse_track_ids

        # Identify which tracks have divisions
        self.tracks_with_divisions = []
        for track in self.track_ids:
            if self.track_ids[track]['daughters']:
                self.tracks_with_divisions.append(track)

    def _sub_area(self, X_frame, y_frame, cell_label, num_channels):
        if self.data_format == 'channels_first':
            X_frame = np.rollaxis(X_frame, 0, 3)
            y_frame = np.rollaxis(y_frame, 0, 3)

        pads = ((self.neighborhood_true_size, self.neighborhood_true_size),
                (self.neighborhood_true_size, self.neighborhood_true_size),
                (0, 0))

        X_padded = np.pad(X_frame, pads, mode='constant', constant_values=0)
        y_padded = np.pad(y_frame, pads, mode='constant', constant_values=0)
        props = regionprops(np.squeeze(np.int32(y_padded == cell_label)))
        center_x, center_y = props[0].centroid
        center_x, center_y = np.int(center_x), np.int(center_y)
        X_reduced = X_padded[
            center_x - self.neighborhood_true_size:center_x + self.neighborhood_true_size,
            center_y - self.neighborhood_true_size:center_y + self.neighborhood_true_size,
            :]

        # Resize X_reduced in case it is used instead of the neighborhood method
        resize_shape = (2 * self.neighborhood_scale_size + 1,
                        2 * self.neighborhood_scale_size + 1, num_channels)

        # Resize images from bounding box
        X_reduced = resize(X_reduced, resize_shape, mode='constant', preserve_range=True)

        if self.data_format == 'channels_first':
            X_frame = np.rollaxis(X_frame, -1, 0)
            y_frame = np.rollaxis(y_frame, -1, 0)

        return X_reduced

    def _get_features(self, X, y, frames, labels):
        """Gets the features of a list of cells.
           Cells are defined by lists of frames and labels.
           The i'th element of frames and labels is the frame and label of the
           i'th cell being grabbed.
        """
        channel_axis = self.channel_axis - 1
        if self.data_format == 'channels_first':
            appearance_shape = (X.shape[channel_axis],
                                len(frames),
                                self.crop_dim,
                                self.crop_dim)
        else:
            appearance_shape = (len(frames),
                                self.crop_dim,
                                self.crop_dim,
                                X.shape[channel_axis])

        neighborhood_shape = (len(frames),
                              2 * self.neighborhood_scale_size + 1,
                              2 * self.neighborhood_scale_size + 1,
                              1)

        # future area should not include last frame in movie
        last_frame = self.x.shape[self.time_axis] - 1
        if last_frame in frames:
            future_area_len = len(frames) - 1
        else:
            future_area_len = len(frames)

        future_area_shape = (future_area_len,
                             2 * self.neighborhood_scale_size + 1,
                             2 * self.neighborhood_scale_size + 1,
                             1)

        # Initialize storage for appearances and centroids
        appearances = np.zeros(appearance_shape, dtype=K.floatx())
        centroids = []
        rprops = []
        neighborhoods = np.zeros(neighborhood_shape, dtype=K.floatx())
        future_areas = np.zeros(future_area_shape, dtype=K.floatx())

        for counter, (frame, cell_label) in enumerate(zip(frames, labels)):
            # Get the bounding box
            X_frame = X[frame] if self.data_format == 'channels_last' else X[:, frame]
            y_frame = y[frame] if self.data_format == 'channels_last' else y[:, frame]

            props = regionprops(np.squeeze(np.int32(y_frame == cell_label)))
            minr, minc, maxr, maxc = props[0].bbox
            centroids.append(props[0].centroid)
            rprops.append(np.array([props[0].area, props[0].perimeter, props[0].eccentricity]))

            # Extract images from bounding boxes
            if self.data_format == 'channels_first':
                appearance = np.copy(X[:, frame, minr:maxr, minc:maxc])
                resize_shape = (X.shape[channel_axis], self.crop_dim, self.crop_dim)
            else:
                appearance = np.copy(X[frame, minr:maxr, minc:maxc, :])
                resize_shape = (self.crop_dim, self.crop_dim, X.shape[channel_axis])

            # Resize images from bounding box
            appearance = resize(appearance, resize_shape, mode='constant', preserve_range=True)
            if self.data_format == 'channels_first':
                appearances[:, counter] = appearance
            else:
                appearances[counter] = appearance

            neighborhoods[counter] = self._sub_area(
                X_frame, y_frame, cell_label, X.shape[channel_axis])

            if frame != last_frame:
                if self.data_format == 'channels_first':
                    X_future_frame = X[:, frame + 1]
                else:
                    X_future_frame = X[frame + 1]

                future_areas[counter] = self._sub_area(
                    X_future_frame, y_frame, cell_label, X.shape[channel_axis])

        return [appearances, centroids, neighborhoods, rprops, future_areas]

    def _create_features(self):
        """Gets the appearances of every cell, crops them out, resizes them,
        and stores them in an matrix. Pre-fetching the appearances should
        significantly speed up the generator. It also gets the centroids and
        neighborhoods.
        """
        number_of_tracks = len(self.track_ids.keys())

        # Initialize the array for the appearances and centroids
        if self.data_format == 'channels_first':
            all_appearances_shape = (number_of_tracks,
                                     self.x.shape[self.channel_axis],
                                     self.x.shape[self.time_axis],
                                     self.crop_dim,
                                     self.crop_dim)
        else:
            all_appearances_shape = (number_of_tracks,
                                     self.x.shape[self.time_axis],
                                     self.crop_dim,
                                     self.crop_dim,
                                     self.x.shape[self.channel_axis])
        all_appearances = np.zeros(all_appearances_shape, dtype=K.floatx())

        all_centroids_shape = (number_of_tracks, self.x.shape[self.time_axis], 2)
        all_centroids = np.zeros(all_centroids_shape, dtype=K.floatx())

        all_regionprops_shape = (number_of_tracks, self.x.shape[self.time_axis], 3)
        all_regionprops = np.zeros(all_regionprops_shape, dtype=K.floatx())

        all_neighborhoods_shape = (number_of_tracks,
                                   self.x.shape[self.time_axis],
                                   2 * self.neighborhood_scale_size + 1,
                                   2 * self.neighborhood_scale_size + 1,
                                   1)
        all_neighborhoods = np.zeros(all_neighborhoods_shape, dtype=K.floatx())

        all_future_area_shape = (number_of_tracks,
                                 self.x.shape[self.time_axis] - 1,
                                 2 * self.neighborhood_scale_size + 1,
                                 2 * self.neighborhood_scale_size + 1,
                                 1)
        all_future_areas = np.zeros(all_future_area_shape, dtype=K.floatx())

        for track in self.track_ids:
            batch = self.track_ids[track]['batch']
            cell_label = self.track_ids[track]['label']
            frames = self.track_ids[track]['frames']

            # Make an array of labels that the same length as the frames array
            labels = [cell_label] * len(frames)
            X = self.x[batch]
            y = self.y[batch]

            appearance, centroid, neighborhood, regionprop, future_area = self._get_features(
                X, y, frames, labels)

            all_appearances[track] = appearance
            all_centroids[track, np.array(frames), :] = centroid
            all_neighborhoods[track, np.array(frames), :, :] = neighborhood

            # future area should never include last frame
            last_frame = self.x.shape[self.time_axis] - 1
            if last_frame in frames:
                frames_without_last = [f for f in frames if f != last_frame]
                all_future_areas[track, np.array(frames_without_last), :, :] = future_area
            else:
                all_future_areas[track, np.array(frames), :, :] = future_area
            all_regionprops[track, np.array(frames), :] = regionprop

        self.all_appearances = all_appearances
        self.all_centroids = all_centroids
        self.all_regionprops = all_regionprops
        self.all_neighborhoods = all_neighborhoods
        self.all_future_areas = all_future_areas

    def _fetch_appearances(self, track, frames):
        """Gets the appearances after they have been cropped out of the image
        """
        # TODO: Check to make sure the frames are acceptable
        if self.data_format == 'channels_first':
            return self.all_appearances[track, :, np.array(frames), :, :]
        return self.all_appearances[track, np.array(frames), :, :, :]

    def _fetch_centroids(self, track, frames):
        """Gets the centroids after they have been extracted and stored
        """
        # TODO: Check to make sure the frames are acceptable
        return self.all_centroids[track, np.array(frames), :]

    def _fetch_neighborhoods(self, track, frames):
        """Gets the neighborhoods after they have been extracted and stored
        """
        # TODO: Check to make sure the frames are acceptable
        if self.data_format == 'channels_first':
            return self.all_neighborhoods[track, :, np.array(frames), :, :]
        return self.all_neighborhoods[track, np.array(frames), :, :, :]

    def _fetch_future_areas(self, track, frames):
        """Gets the future areas after they have been extracted and stored
        """
        # TODO: Check to make sure the frames are acceptable
        if self.data_format == 'channels_first':
            return self.all_future_areas[track, :, np.array(frames), :, :]
        return self.all_future_areas[track, np.array(frames), :, :, :]

    def _fetch_regionprops(self, track, frames):
        """Gets the regionprops after they have been extracted and stored
        """
        # TODO: Check to make sure the frames are acceptable
        return self.all_regionprops[track, np.array(frames)]

    def _fetch_frames(self, track, division=False):
        """Fetch a random interval of frames given a track:

           If division, grab the last `min_track_length` frames.
           Otherwise, grab any interval of frames of length `min_track_length`
           that does not include the last tracked frame.

           Args:
               track: integer, used to look up track ID
               division: boolean, is the event being tracked a division

           Returns:
               list of interval of frames of length `min_track_length`
        """
        track_id = self.track_ids[track]

        # convert to list to use python's (+) on lists
        all_frames = list(track_id['frames'])

        if division:
            # sanity check
            if (self.x.shape[self.time_axis] - 1) in all_frames:
                logging.warning('Track %s is annotated incorrectly. '
                                'No parent cell should be in the last frame of'
                                ' any movie.', track_id)
                raise Exception('Parent cell should not be in last frame of movie')

            candidate_interval = all_frames[-self.min_track_length:]
        else:
            # exclude the final frame for comparison purposes
            candidate_frames = all_frames[:-1]

            # `start` is within [0, len(candidate_frames) - min_track_length]
            # in order to have at least `min_track_length` preceding frames.
            # The `max(..., 1)` is because `len(all_frames) <= self.min_track_length`
            # is possible. If `len(candidate_frames) <= self.min_track_length`,
            # then the interval will be the entire `candidate_frames`.
            high = max(len(candidate_frames) - self.min_track_length, 1)
            start = np.random.randint(0, high)
            candidate_interval = candidate_frames[start:start + self.min_track_length]

        # if the interval is too small, pad the interval with the oldest frame.
        if len(candidate_interval) < self.min_track_length:
            num_padding = self.min_track_length - len(candidate_interval)
            candidate_interval = [candidate_interval[0]] * num_padding + candidate_interval

        return candidate_interval

    def _compute_appearances(self, track_1, frames_1, track_2, frames_2, transform):
        appearance_1 = self._fetch_appearances(track_1, frames_1)
        appearance_2 = self._fetch_appearances(track_2, frames_2)

        # Apply random transforms
        new_appearance_1 = np.zeros(appearance_1.shape, dtype=K.floatx())
        new_appearance_2 = np.zeros(appearance_2.shape, dtype=K.floatx())

        for frame in range(appearance_1.shape[self.time_axis - 1]):
            if self.data_format == 'channels_first':
                if transform is not None:
                    app_temp = self.image_data_generator.apply_transform(
                        appearance_1[:, frame, :, :], transform)
                else:
                    app_temp = self.image_data_generator.random_transform(
                        appearance_1[:, frame, :, :])
                app_temp = self.image_data_generator.standardize(app_temp)
                new_appearance_1[:, frame, :, :] = app_temp

            if self.data_format == 'channels_last':
                if transform is not None:
                    app_temp = self.image_data_generator.apply_transform(
                        appearance_1[frame], transform)
                else:
                    self.image_data_generator.random_transform(appearance_1[frame])
                app_temp = self.image_data_generator.standardize(app_temp)
                new_appearance_1[frame] = app_temp

        if self.data_format == 'channels_first':
            if transform is not None:
                app_temp = self.image_data_generator.apply_transform(
                    appearance_2[:, 0, :, :], transform)
            else:
                app_temp = self.image_data_generator.random_transform(
                    appearance_2[:, 0, :, :])
            app_temp = self.image_data_generator.standardize(app_temp)
            new_appearance_2[:, 0, :, :] = app_temp

        if self.data_format == 'channels_last':
            if transform is not None:
                app_temp = self.image_data_generator.apply_transform(
                    appearance_2[0], transform)
            else:
                app_temp = self.image_data_generator.random_transform(appearance_2[0])
            app_temp = self.image_data_generator.standardize(app_temp)
            new_appearance_2[0] = app_temp

        return new_appearance_1, new_appearance_2

    def _compute_distances(self, track_1, frames_1, track_2, frames_2, transform):
        centroid_1 = self._fetch_centroids(track_1, frames_1)
        centroid_2 = self._fetch_centroids(track_2, frames_2)

        # Compute distances between centroids
        centroids = np.concatenate([centroid_1, centroid_2], axis=0)
        distance = np.diff(centroids, axis=0)
        zero_pad = np.zeros((1, 2), dtype=K.floatx())
        distance = np.concatenate([zero_pad, distance], axis=0)

        # Randomly rotate and expand all the distances
        # TODO(enricozb): Investigate effect of rotations, it should be invariant

        distance_1 = distance[0:-1, :]
        distance_2 = distance[-1, :]

        return distance_1, distance_2

    def _compute_regionprops(self, track_1, frames_1, track_2, frames_2, transform):
        regionprop_1 = self._fetch_regionprops(track_1, frames_1)
        regionprop_2 = self._fetch_regionprops(track_2, frames_2)
        return regionprop_1, regionprop_2

    def _compute_neighborhoods(self, track_1, frames_1, track_2, frames_2, transform):
        track_2, frames_2 = None, None  # To guarantee we don't use these.
        neighborhood_1 = self._fetch_neighborhoods(track_1, frames_1)
        neighborhood_2 = self._fetch_future_areas(track_1, [frames_1[-1]])

        neighborhoods = np.concatenate([neighborhood_1, neighborhood_2], axis=0)

        for frame in range(neighborhoods.shape[self.time_axis - 1]):
            neigh_temp = neighborhoods[frame]
            if transform is not None:
                neigh_temp = self.image_data_generator.apply_transform(
                    neigh_temp, transform)
            else:
                neigh_temp = self.image_data_generator.random_transform(neigh_temp)
            neighborhoods[frame] = neigh_temp

        neighborhood_1 = neighborhoods[0:-1, :, :, :]
        neighborhood_2 = neighborhoods[-1, :, :, :]

        return neighborhood_1, neighborhood_2

    def _compute_feature_shape(self, feature, index_array):
        if feature == 'appearance':
            if self.data_format == 'channels_first':
                shape_1 = (len(index_array),
                           self.x.shape[self.channel_axis],
                           self.min_track_length,
                           self.crop_dim,
                           self.crop_dim)
                shape_2 = (len(index_array),
                           self.x.shape[self.channel_axis],
                           self.crop_dim,
                           self.crop_dim)
            else:
                shape_1 = (len(index_array),
                           self.min_track_length,
                           self.crop_dim,
                           self.crop_dim,
                           self.x.shape[self.channel_axis])
                shape_2 = (len(index_array),
                           1,
                           self.crop_dim,
                           self.crop_dim,
                           self.x.shape[self.channel_axis])

        elif feature == 'distance':
            shape_1 = (len(index_array), self.min_track_length, 2)
            shape_2 = (len(index_array), 1, 2)

        elif feature == 'neighborhood':
            shape_1 = (len(index_array),
                       self.min_track_length,
                       2 * self.neighborhood_scale_size + 1,
                       2 * self.neighborhood_scale_size + 1,
                       1)
            shape_2 = (len(index_array),
                       1,
                       2 * self.neighborhood_scale_size + 1,
                       2 * self.neighborhood_scale_size + 1,
                       1)
        elif feature == 'regionprop':
            shape_1 = (len(index_array), self.min_track_length, 3)
            shape_2 = (len(index_array), 1, 3)
        else:
            raise ValueError('_compute_feature_shape: '
                             'Unknown feature `{}`'.format(feature))

        return shape_1, shape_2

    def _compute_feature(self, feature, *args, **kwargs):
        if feature == 'appearance':
            return self._compute_appearances(*args, **kwargs)
        elif feature == 'distance':
            return self._compute_distances(*args, **kwargs)
        elif feature == 'neighborhood':
            return self._compute_neighborhoods(*args, **kwargs)
        elif feature == 'regionprop':
            return self._compute_regionprops(*args, **kwargs)
        else:
            raise ValueError('_compute_feature: '
                             'Unknown feature `{}`'.format(feature))

    def _get_batches_of_transformed_samples(self, index_array):
        # Initialize batch_x_1, batch_x_2, and batch_y, and cell distance
        # Compare cells in neighboring frames.
        # Select a sequence of cells/distances for x1 and 1 cell/distance for x2

        # setup zeroed batch arrays for each feature & batch_y
        batch_features = []
        for feature in self.features:
            shape_1, shape_2 = self._compute_feature_shape(feature, index_array)
            batch_features.append([np.zeros(shape_1, dtype=K.floatx()),
                                   np.zeros(shape_2, dtype=K.floatx())])

        batch_y = np.zeros((len(index_array), 3), dtype='int32')

        for i, j in enumerate(index_array):
            # Identify which tracks are going to be selected
            track_id = self.track_ids[j]
            batch = track_id['batch']
            label_1 = track_id['label']

            # Choose comparison cell
            # Determine what class the track will be - different (0), same (1), division (2)
            division = False
            type_cell = np.random.choice([0, 1, 2], p=[1 / 3, 1 / 3, 1 / 3])

            # Dealing with edge cases
            # If class is division, check if the first cell divides. If not, change tracks
            if type_cell == 2:
                division = True
                if not track_id['daughters']:
                    # No divisions so randomly choose a different track that is
                    # guaranteed to have a division
                    new_j = np.random.choice(self.tracks_with_divisions)
                    j = new_j
                    track_id = self.track_ids[j]
                    batch = track_id['batch']
                    label_1 = track_id['label']

            # Get the frames for cell 1 and frames/label for cell 2
            frames_1 = self._fetch_frames(j, division=division)
            if len(frames_1) != self.min_track_length:
                logging.warning('self._fetch_frames(%s, division=%s) returned'
                                ' %s frames but %s frames were expected.',
                                j, division, len(frames_1),
                                self.min_track_length)

            # If the type is not 2 (not division) then the last frame is not
            # included in `frames_1`, so we grab that to use for comparison
            if type_cell != 2:
                # For frame_2, choose the next frame cell 1 appears in
                last_frame_1 = np.amax(frames_1)

                # logging.warning('last_frame_1: %s', last_frame_1)
                # logging.warning('track_id_frames: %s', track_id['frames'])

                frame_2 = np.amin([x for x in track_id['frames'] if x > last_frame_1])
                frames_2 = [frame_2]

                different_cells = track_id['different'][frame_2]

            if type_cell == 0:
                # If there are no different cells in the subsequent frame, we must choose
                # the same cell
                if len(different_cells) == 0:
                    type_cell = 1
                else:
                    label_2 = np.random.choice(different_cells)

            if type_cell == 1:
                # If there is only 1 cell in frame_2, we can only choose the class to be same
                label_2 = label_1

            if type_cell == 2:
                # There should always be 2 daughters but not always a valid label
                label_2 = np.int(np.random.choice(track_id['daughters']))
                daughter_track = self.reverse_track_ids[batch][label_2]
                frame_2 = np.amin(self.track_ids[daughter_track]['frames'])
                frames_2 = [frame_2]

            track_1 = j
            track_2 = self.reverse_track_ids[batch][label_2]

            # compute desired features & save them to the batch arrays
            if self.sync_transform:
                # random angle & flips
                flip_h = self.image_data_generator.horizontal_flip
                flip_v = self.image_data_generator.vertical_flip
                transform = {
                    'theta': self.image_data_generator.rotation_range * np.random.uniform(-1, 1),
                    'flip_horizontal': (np.random.random() < 0.5) if flip_h else False,
                    'flip_vertical': (np.random.random() < 0.5) if flip_v else False
                }

            else:
                transform = None

            for feature_i, feature in enumerate(self.features):
                feature_1, feature_2 = self._compute_feature(
                    feature, track_1, frames_1, track_2, frames_2, transform=transform)

                batch_features[feature_i][0][i] = feature_1
                batch_features[feature_i][1][i] = feature_2

            batch_y[i, type_cell] = 1

        # prepare final batch list
        batch_list = []
        for feature_i, feature in enumerate(self.features):
            batch_feature_1, batch_feature_2 = batch_features[feature_i]
            # Remove singleton dimensions (if min_track_length is 1)
            if self.min_track_length < 2:
                axis = self.time_axis if feature == 'appearance' else 1
                batch_feature_1 = np.squeeze(batch_feature_1, axis=axis)
                batch_feature_2 = np.squeeze(batch_feature_2, axis=axis)

            batch_list.append(batch_feature_1)
            batch_list.append(batch_feature_2)

        return batch_list, batch_y

    def next(self):
        """For python 2.x. Returns the next batch.
        """
        # Keeps under lock only the mechanism which advances
        # the indexing of each batch.
        with self.lock:
            index_array = next(self.index_generator)
        # The transformation of images is not under thread lock
        # so it can be done in parallel
        return self._get_batches_of_transformed_samples(index_array)


"""
RetinaNet and MaskRCNN Generators
"""


class RetinaNetGenerator(ImageFullyConvDataGenerator):
    """Generates batches of tensor image data with real-time data augmentation.
    The data will be looped over (in batches).

    Args:
        featurewise_center: boolean, set input mean to 0 over the dataset,
            feature-wise.
        samplewise_center: boolean, set each sample mean to 0.
        featurewise_std_normalization: boolean, divide inputs by std
            of the dataset, feature-wise.
        samplewise_std_normalization: boolean, divide each input by its std.
        zca_epsilon: epsilon for ZCA whitening. Default is 1e-6.
        zca_whitening: boolean, apply ZCA whitening.
        rotation_range: int, degree range for random rotations.
        width_shift_range: float, 1-D array-like or int
            float: fraction of total width, if < 1, or pixels if >= 1.
            1-D array-like: random elements from the array.
            int: integer number of pixels from interval
                `(-width_shift_range, +width_shift_range)`
            With `width_shift_range=2` possible values are ints [-1, 0, +1],
            same as with `width_shift_range=[-1, 0, +1]`,
            while with `width_shift_range=1.0` possible values are floats in
            the interval [-1.0, +1.0).
        shear_range: float, shear Intensity
            (Shear angle in counter-clockwise direction in degrees)
        zoom_range: float or [lower, upper], Range for random zoom.
            If a float, `[lower, upper] = [1-zoom_range, 1+zoom_range]`.
        channel_shift_range: float, range for random channel shifts.
        fill_mode: One of {"constant", "nearest", "reflect" or "wrap"}.
            Default is 'nearest'. Points outside the boundaries of the input
            are filled according to the given mode:
                'constant': kkkkkkkk|abcd|kkkkkkkk (cval=k)
                'nearest':  aaaaaaaa|abcd|dddddddd
                'reflect':  abcddcba|abcd|dcbaabcd
                'wrap':  abcdabcd|abcd|abcdabcd
        cval: float or int, value used for points outside the boundaries
            when `fill_mode = "constant"`.
        horizontal_flip: boolean, randomly flip inputs horizontally.
        vertical_flip: boolean, randomly flip inputs vertically.
        rescale: rescaling factor. Defaults to None. If None or 0, no rescaling
            is applied, otherwise we multiply the data by the value provided
            (before applying any other transformation).
        preprocessing_function: function that will be implied on each input.
            The function will run after the image is resized and augmented.
            The function should take one argument:
            one image (Numpy tensor with rank 3),
            and should output a Numpy tensor with the same shape.
        data_format: One of {"channels_first", "channels_last"}.
            "channels_last" mode means that the images should have shape
                `(samples, height, width, channels)`,
            "channels_first" mode means that the images should have shape
                `(samples, channels, height, width)`.
            It defaults to the `image_data_format` value found in your
                Keras config file at `~/.keras/keras.json`.
            If you never set it, then it will be "channels_last".
        validation_split: float, fraction of images reserved for validation
            (strictly between 0 and 1).
    """

    def flow(self,
             train_dict,
             compute_shapes=guess_shapes,
             num_classes=1,
             clear_borders=False,
             include_masks=False,
             panoptic=False,
             include_mask_transforms=True,
             transforms=['watershed'],
<<<<<<< HEAD
             transforms_kwargs={},
=======
             transforms_kwargs_dict = {},
>>>>>>> 68a9e1b8
             anchor_params=None,
             pyramid_levels=['P3', 'P4', 'P5', 'P6', 'P7'],
             batch_size=32,
             shuffle=False,
             seed=None,
             save_to_dir=None,
             save_prefix='',
             save_format='png'):
        """Generates batches of augmented/normalized data with given arrays.

        Args:
            train_dict: dictionary of X and y tensors. Both should be rank 4.
            compute_shapes: function to determine the shapes of the anchors
            num_classes: number of classes to predict
            clear_borders: boolean, whether to use `clear_border` on `y`.
            include_masks: boolean, train on mask data (MaskRCNN).
            batch_size: int (default: 1).
            shuffle: boolean (default: True).
            seed: int (default: None).
            save_to_dir: None or str (default: None).
                This allows you to optionally specify a directory
                to which to save the augmented pictures being generated
                (useful for visualizing what you are doing).
            save_prefix: str (default: `''`). Prefix to use for filenames of
                saved pictures (only relevant if `save_to_dir` is set).
            save_format: one of "png", "jpeg". Default: "png".
                (only relevant if `save_to_dir` is set)

        Returns:
            An Iterator yielding tuples of `(x, y)` where `x` is a numpy array
            of image data and `y` is a numpy array of labels of the same shape.
        """
        return RetinaNetIterator(
            train_dict,
            self,
            compute_shapes=compute_shapes,
            num_classes=num_classes,
            clear_borders=clear_borders,
            include_masks=include_masks,
            panoptic=panoptic,
            include_mask_transforms=include_mask_transforms,
            transforms=transforms,
<<<<<<< HEAD
            transforms_kwargs=transforms_kwargs,
=======
            transforms_kwargs_dict=transforms_kwargs_dict,
>>>>>>> 68a9e1b8
            anchor_params=anchor_params,
            pyramid_levels=pyramid_levels,
            batch_size=batch_size,
            shuffle=shuffle,
            seed=seed,
            data_format=self.data_format,
            save_to_dir=save_to_dir,
            save_prefix=save_prefix,
            save_format=save_format)


class RetinaNetIterator(Iterator):
    """Iterator yielding data from Numpy arrayss (`X and `y`).

    Adapted from https://github.com/fizyr/keras-retinanet.

    Args:
        train_dict: dictionary consisting of numpy arrays for `X` and `y`.
        image_data_generator: Instance of `ImageDataGenerator`
            to use for random transformations and normalization.
        compute_shapes: functor for generating shapes, based on the model.
        min_objects: Integer, image with fewer than `min_objects` are ignored.
        num_classes: Integer, number of classes for classification.
        clear_borders: Boolean, whether to call `clear_border` on `y`.
        include_masks: Boolean, whether to yield mask data.
        batch_size: Integer, size of a batch.
        shuffle: Boolean, whether to shuffle the data between epochs.
        seed: Random seed for data shuffling.
        data_format: String, one of `channels_first`, `channels_last`.
        save_to_dir: Optional directory where to save the pictures
            being yielded, in a viewable format. This is useful
            for visualizing the random transformations being
            applied, for debugging purposes.
        save_prefix: String prefix to use for saving sample
            images (if `save_to_dir` is set).
        save_format: Format to use for saving sample images
            (if `save_to_dir` is set).
    """

    def __init__(self,
                 train_dict,
                 image_data_generator,
                 compute_shapes=guess_shapes,
                 anchor_params=None,
                 pyramid_levels=['P3', 'P4', 'P5', 'P6', 'P7'],
                 min_objects=3,
                 num_classes=1,
                 clear_borders=False,
                 include_masks=False,
                 panoptic=False,
                 include_mask_transforms=True,
                 transforms=['watershed'],
<<<<<<< HEAD
                 transforms_kwargs={},
=======
                 transforms_kwargs_dict = {},
>>>>>>> 68a9e1b8
                 batch_size=32,
                 shuffle=False,
                 seed=None,
                 data_format='channels_last',
                 save_to_dir=None,
                 save_prefix='',
                 save_format='png'):
        X, y = train_dict['X'], train_dict['y']

        if X.shape[0] != y.shape[0]:
            raise ValueError('Training batches and labels should have the same'
                             'length. Found X.shape: {} y.shape: {}'.format(
                                 X.shape, y.shape))

        if X.ndim != 4:
            raise ValueError('Input data in `RetinaNetIterator` '
                             'should have rank 4. You passed an array '
                             'with shape', X.shape)

        self.x = np.asarray(X, dtype=K.floatx())
        self.y = np.asarray(y, dtype='int32')

        # `compute_shapes` changes based on the model backbone.
        self.compute_shapes = compute_shapes
        self.anchor_params = anchor_params
        self.pyramid_levels = [int(l[1:]) for l in pyramid_levels]
        self.min_objects = min_objects
        self.num_classes = num_classes
        self.include_masks = include_masks
        self.panoptic = panoptic
        self.include_mask_transforms = include_mask_transforms
        self.transforms = transforms
<<<<<<< HEAD
        self.transforms_kwargs = transforms_kwargs
=======
        self.transforms_kwargs_dict = transforms_kwargs_dict
>>>>>>> 68a9e1b8
        self.channel_axis = 3 if data_format == 'channels_last' else 1
        self.image_data_generator = image_data_generator
        self.data_format = data_format
        self.save_to_dir = save_to_dir
        self.save_prefix = save_prefix
        self.save_format = save_format

        # Add semantic segmentation targets if panoptic segmentation
        # flag is True
<<<<<<< HEAD
        if self.panoptic:
=======
        if panoptic:
>>>>>>> 68a9e1b8
            # Create a list of all the semantic targets. We need to be able
            # to have multiple semantic heads
            y_semantic_list = []
            # Add all the keys that contain y_semantic
            for key in train_dict.keys():
                if 'y_semantic' in key:
                    y_semantic_list.append(train_dict['y_semantic'])

            if include_mask_transforms:
                # Check whether transform_kwargs_dict has an entry
                for transform in transforms:
                    if transform not in transforms_kwargs_dict.keys():
                        transforms_kwargs_dict[transform] = {}

                # Add transformed masks
                for transform in transforms:
                    transform_kwargs = transforms_kwargs_dict[transform]
                    y_transform = _transform_masks(y, transform,
<<<<<<< HEAD
                                                   data_format=data_format,
                                                   **transform_kwargs)
                    y_semantic_list.append(y_transform)

            self.y_semantic_list = [np.asarray(y_semantic, dtype='int32')
                                    for y_semantic in y_semantic_list]
=======
                                                    data_format=data_format,
                                                    **transform_kwargs)
                    y_semantic_list.append(y_transform)

            self.y_semantic_list = [np.asarray(y_semantic, dtype='int32') 
                                        for y_semantic in y_semantic_list]

            print(self.y.shape, [y_semantic.shape for y_semantic in self.y_semantic_list])
>>>>>>> 68a9e1b8

        invalid_batches = []
        # Remove images with small numbers of cells
        for b in range(self.x.shape[0]):
            y_batch = np.squeeze(self.y[b], axis=self.channel_axis - 1)
            y_batch = clear_border(y_batch) if clear_borders else y_batch
            y_batch = np.expand_dims(y_batch, axis=self.channel_axis - 1)

            self.y[b] = y_batch

            if len(np.unique(self.y[b])) - 1 < self.min_objects:
                invalid_batches.append(b)

        invalid_batches = np.array(invalid_batches, dtype='int')

        if invalid_batches.size > 0:
            logging.warning('Removing %s of %s images with fewer than %s '
                            'objects.', invalid_batches.size, self.x.shape[0],
                            self.min_objects)

        self.y = np.delete(self.y, invalid_batches, axis=0)
        self.x = np.delete(self.x, invalid_batches, axis=0)

        if self.panoptic:
<<<<<<< HEAD
            self.y_semantic_list = [np.delete(y, invalid_batches, axis=0)
                                    for y in self.y_semantic_list]
=======
            self.y_semantic_list = [np.delete(y, invalid_batches, axis=0) 
                                        for y in self.y_semantic_list]
>>>>>>> 68a9e1b8

        super(RetinaNetIterator, self).__init__(
            self.x.shape[0], batch_size, shuffle, seed)

    def filter_annotations(self, image, annotations):
        """Filter annotations by removing those that are outside of the
        image bounds or whose width/height < 0.

        Args:
            image: ndarray, the raw image data.
            annotations: dict of annotations including `labels` and `bboxes`
        """
        row_axis = 1 if self.data_format == 'channels_first' else 0
        invalid_indices = np.where(
            (annotations['bboxes'][:, 2] <= annotations['bboxes'][:, 0]) |
            (annotations['bboxes'][:, 3] <= annotations['bboxes'][:, 1]) |
            (annotations['bboxes'][:, 0] < 0) |
            (annotations['bboxes'][:, 1] < 0) |
            (annotations['bboxes'][:, 2] > image.shape[row_axis + 1]) |
            (annotations['bboxes'][:, 3] > image.shape[row_axis])
        )[0]

        # delete invalid indices
        if invalid_indices.size > 0:
            logging.warn('Image with shape {} contains the following invalid '
                         'boxes: {}.'.format(
                             image.shape,
                             annotations['bboxes'][invalid_indices, :]))

            for k in annotations.keys():
                filtered = np.delete(annotations[k], invalid_indices, axis=0)
                annotations[k] = filtered
        return annotations

    def load_annotations(self, y):
        """Generate bounding box and label annotations for a tensor

        Args:
            y: tensor to annotate

        Returns:
            annotations: dict of `bboxes` and `labels`
        """
        labels, bboxes, masks = [], [], []
        for prop in regionprops(np.squeeze(y.astype('int'))):
            y1, x1, y2, x2 = prop.bbox
            bboxes.append([x1, y1, x2, y2])
            labels.append(0)  # boolean object detection
            masks.append(np.where(y == prop.label, 1, 0))

        labels = np.array(labels)
        bboxes = np.array(bboxes)
        masks = np.array(masks).astype('uint8')

        # reshape bboxes in case it is empty.
        bboxes = np.reshape(bboxes, (bboxes.shape[0], 4))

        annotations = {'labels': labels, 'bboxes': bboxes}

        if self.include_masks:
            annotations['masks'] = masks

        annotations = self.filter_annotations(y, annotations)
        return annotations

    def _get_batches_of_transformed_samples(self, index_array):
        batch_x = np.zeros(tuple([len(index_array)] + list(self.x.shape)[1:]))
        if self.panoptic:
<<<<<<< HEAD
            batch_y_semantic_list = [np.zeros(tuple([len(index_array)] + list(ys.shape[1:])))
                                     for ys in self.y_semantic_list]
=======
            batch_y_semantic_list = [np.zeros(tuple([len(index_array)] 
                                        + list(y_semantic.shape[1:]))) 
                                        for y_semantic in self.y_semantic_list]
>>>>>>> 68a9e1b8

        annotations_list = []

        max_shape = []

        for i, j in enumerate(index_array):
            x = self.x[j]
            y = self.y[j]

            if self.panoptic:
                y_semantic_list = [y_semantic[j] for y_semantic in self.y_semantic_list]

            # Apply transformation
            if self.panoptic:
                x, y_list = self.image_data_generator.random_transform(x, [y] + y_semantic_list)
                y = y_list[0]
                y_semantic_list = y_list[1:]
            else:
                x, y = self.image_data_generator.random_transform(x, y)

            # Find max shape of image data.  Used for masking.
            if not max_shape:
                max_shape = list(x.shape)
            else:
                for k in range(len(x.shape)):
                    if x.shape[k] > max_shape[k]:
                        max_shape[k] = x.shape[k]

            # Get the bounding boxes from the transformed masks!
            annotations = self.load_annotations(y)
            annotations_list.append(annotations)

            x = self.image_data_generator.standardize(x)

            batch_x[i] = x

            if self.panoptic:
                for k in range(len(y_semantic_list)):
                    batch_y_semantic_list[k][i] = y_semantic_list[k]

        anchors = anchors_for_shape(
            batch_x.shape[1:],
            pyramid_levels=self.pyramid_levels,
            anchor_params=self.anchor_params,
            shapes_callback=self.compute_shapes)

        regressions, labels = anchor_targets_bbox(
            anchors,
            batch_x,
            annotations_list,
            self.num_classes)

        max_shape = tuple(max_shape)  # was a list for max shape indexing

        if self.include_masks:
            # masks_batch has shape: (batch size, max_annotations,
            #     bbox_x1 + bbox_y1 + bbox_x2 + bbox_y2 + label +
            #     width + height + max_image_dimension)
            max_annotations = max(len(a['masks']) for a in annotations_list)
            masks_batch_shape = (len(index_array), max_annotations,
                                 5 + 2 + max_shape[0] * max_shape[1])
            masks_batch = np.zeros(masks_batch_shape, dtype=K.floatx())

            for i, ann in enumerate(annotations_list):
                masks_batch[i, :ann['bboxes'].shape[0], :4] = ann['bboxes']
                masks_batch[i, :ann['labels'].shape[0], 4] = ann['labels']
                masks_batch[i, :, 5] = max_shape[1]  # width
                masks_batch[i, :, 6] = max_shape[0]  # height

                # add flattened mask
                for j, mask in enumerate(ann['masks']):
                    masks_batch[i, j, 7:] = mask.flatten()

        if self.save_to_dir:
            for i, j in enumerate(index_array):
                if self.data_format == 'channels_first':
                    img_x = np.expand_dims(batch_x[i, 0, ...], 0)
                else:
                    img_x = np.expand_dims(batch_x[i, ..., 0], -1)
                img = array_to_img(img_x, self.data_format, scale=True)
                fname = '{prefix}_{index}_{hash}.{format}'.format(
                    prefix=self.save_prefix,
                    index=j,
                    hash=np.random.randint(1e4),
                    format=self.save_format)
                img.save(os.path.join(self.save_to_dir, fname))

        batch_outputs = [regressions, labels]
        if self.include_masks:
            batch_outputs.append(masks_batch)
        if self.panoptic:
<<<<<<< HEAD
            batch_outputs.extend(batch_y_semantic_list)
=======
            batch_outputs += batch_y_semantic_list
>>>>>>> 68a9e1b8

        return batch_x, batch_outputs

    def next(self):
        """For python 2.x. Returns the next batch.
        """
        # Keeps under lock only the mechanism which advances
        # the indexing of each batch.
        with self.lock:
            index_array = next(self.index_generator)
        # The transformation of images is not under thread lock
        # so it can be done in parallel
        return self._get_batches_of_transformed_samples(index_array)<|MERGE_RESOLUTION|>--- conflicted
+++ resolved
@@ -2432,11 +2432,7 @@
              panoptic=False,
              include_mask_transforms=True,
              transforms=['watershed'],
-<<<<<<< HEAD
              transforms_kwargs={},
-=======
-             transforms_kwargs_dict = {},
->>>>>>> 68a9e1b8
              anchor_params=None,
              pyramid_levels=['P3', 'P4', 'P5', 'P6', 'P7'],
              batch_size=32,
@@ -2479,11 +2475,7 @@
             panoptic=panoptic,
             include_mask_transforms=include_mask_transforms,
             transforms=transforms,
-<<<<<<< HEAD
             transforms_kwargs=transforms_kwargs,
-=======
-            transforms_kwargs_dict=transforms_kwargs_dict,
->>>>>>> 68a9e1b8
             anchor_params=anchor_params,
             pyramid_levels=pyramid_levels,
             batch_size=batch_size,
@@ -2536,11 +2528,7 @@
                  panoptic=False,
                  include_mask_transforms=True,
                  transforms=['watershed'],
-<<<<<<< HEAD
                  transforms_kwargs={},
-=======
-                 transforms_kwargs_dict = {},
->>>>>>> 68a9e1b8
                  batch_size=32,
                  shuffle=False,
                  seed=None,
@@ -2573,11 +2561,7 @@
         self.panoptic = panoptic
         self.include_mask_transforms = include_mask_transforms
         self.transforms = transforms
-<<<<<<< HEAD
         self.transforms_kwargs = transforms_kwargs
-=======
-        self.transforms_kwargs_dict = transforms_kwargs_dict
->>>>>>> 68a9e1b8
         self.channel_axis = 3 if data_format == 'channels_last' else 1
         self.image_data_generator = image_data_generator
         self.data_format = data_format
@@ -2587,11 +2571,7 @@
 
         # Add semantic segmentation targets if panoptic segmentation
         # flag is True
-<<<<<<< HEAD
-        if self.panoptic:
-=======
         if panoptic:
->>>>>>> 68a9e1b8
             # Create a list of all the semantic targets. We need to be able
             # to have multiple semantic heads
             y_semantic_list = []
@@ -2610,23 +2590,12 @@
                 for transform in transforms:
                     transform_kwargs = transforms_kwargs_dict[transform]
                     y_transform = _transform_masks(y, transform,
-<<<<<<< HEAD
                                                    data_format=data_format,
                                                    **transform_kwargs)
                     y_semantic_list.append(y_transform)
 
             self.y_semantic_list = [np.asarray(y_semantic, dtype='int32')
                                     for y_semantic in y_semantic_list]
-=======
-                                                    data_format=data_format,
-                                                    **transform_kwargs)
-                    y_semantic_list.append(y_transform)
-
-            self.y_semantic_list = [np.asarray(y_semantic, dtype='int32') 
-                                        for y_semantic in y_semantic_list]
-
-            print(self.y.shape, [y_semantic.shape for y_semantic in self.y_semantic_list])
->>>>>>> 68a9e1b8
 
         invalid_batches = []
         # Remove images with small numbers of cells
@@ -2651,13 +2620,8 @@
         self.x = np.delete(self.x, invalid_batches, axis=0)
 
         if self.panoptic:
-<<<<<<< HEAD
             self.y_semantic_list = [np.delete(y, invalid_batches, axis=0)
                                     for y in self.y_semantic_list]
-=======
-            self.y_semantic_list = [np.delete(y, invalid_batches, axis=0) 
-                                        for y in self.y_semantic_list]
->>>>>>> 68a9e1b8
 
         super(RetinaNetIterator, self).__init__(
             self.x.shape[0], batch_size, shuffle, seed)
@@ -2726,14 +2690,8 @@
     def _get_batches_of_transformed_samples(self, index_array):
         batch_x = np.zeros(tuple([len(index_array)] + list(self.x.shape)[1:]))
         if self.panoptic:
-<<<<<<< HEAD
             batch_y_semantic_list = [np.zeros(tuple([len(index_array)] + list(ys.shape[1:])))
                                      for ys in self.y_semantic_list]
-=======
-            batch_y_semantic_list = [np.zeros(tuple([len(index_array)] 
-                                        + list(y_semantic.shape[1:]))) 
-                                        for y_semantic in self.y_semantic_list]
->>>>>>> 68a9e1b8
 
         annotations_list = []
 
@@ -2825,11 +2783,7 @@
         if self.include_masks:
             batch_outputs.append(masks_batch)
         if self.panoptic:
-<<<<<<< HEAD
             batch_outputs.extend(batch_y_semantic_list)
-=======
-            batch_outputs += batch_y_semantic_list
->>>>>>> 68a9e1b8
 
         return batch_x, batch_outputs
 
