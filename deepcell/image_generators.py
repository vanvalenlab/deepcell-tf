# Copyright 2016-2019 The Van Valen Lab at the California Institute of
# Technology (Caltech), with support from the Paul Allen Family Foundation,
# Google, & National Institutes of Health (NIH) under Grant U24CA224309-01.
# All rights reserved.
#
# Licensed under a modified Apache License, Version 2.0 (the "License");
# you may not use this file except in compliance with the License.
# You may obtain a copy of the License at
#
#     http://www.github.com/vanvalenlab/deepcell-tf/LICENSE
#
# The Work provided may be used for non-commercial academic purposes only.
# For any other use of the Work, including commercial use, please contact:
# vanvalenlab@gmail.com
#
# Neither the name of Caltech nor the names of its contributors may be used
# to endorse or promote products derived from this software without specific
# prior written permission.
#
# Unless required by applicable law or agreed to in writing, software
# distributed under the License is distributed on an "AS IS" BASIS,
# WITHOUT WARRANTIES OR CONDITIONS OF ANY KIND, either express or implied.
# See the License for the specific language governing permissions and
# limitations under the License.
# ==============================================================================
"""Image generators for training convolutional neural networks."""

from __future__ import absolute_import
from __future__ import print_function
from __future__ import division

import os
from fnmatch import fnmatch

import cv2
import numpy as np
from skimage.measure import label
from skimage.measure import regionprops
from skimage.transform import resize
from skimage.io import imread

try:
    import scipy
    # scipy.linalg cannot be accessed until explicitly imported
    from scipy import linalg
    # scipy.ndimage cannot be accessed until explicitly imported
    from scipy import ndimage
except ImportError:
    scipy = None

from tensorflow.python.platform import tf_logging as logging
from tensorflow.python.keras import backend as K
from tensorflow.python.keras.utils import to_categorical
from tensorflow.python.keras.preprocessing.image import array_to_img
from tensorflow.python.keras.preprocessing.image import Iterator
from tensorflow.python.keras.preprocessing.image import ImageDataGenerator

try:
    from tensorflow.python.keras.utils import conv_utils
except ImportError:  # tf v1.9 moves conv_utils from _impl to keras.utils
    from tensorflow.python.keras._impl.keras.utils import conv_utils

# Check if ImageDataGenerator is 1.11.0 or later
if not hasattr(ImageDataGenerator, 'apply_transform'):
    # tf.version is 1.10.0 or earlier, use keras_preprocessing classes
    from keras_preprocessing.image import Iterator
    from keras_preprocessing.image import ImageDataGenerator

from keras_retinanet.preprocessing.generator import Generator as _RetinaNetGenerator
from keras_maskrcnn.preprocessing.generator import Generator as _MaskRCNNGenerator

<<<<<<< HEAD
from deepcell.utils.data_utils import sample_label_movie
from deepcell.utils.data_utils import sample_label_matrix
=======
from deepcell.utils.data_utils import sample_label_matrix
from deepcell.utils.data_utils import sample_label_movie
from deepcell.utils.transform_utils import transform_matrix_offset_center
>>>>>>> 94137322
from deepcell.utils.transform_utils import deepcell_transform
from deepcell.utils.transform_utils import distance_transform_2d
from deepcell.utils.transform_utils import distance_transform_3d
from deepcell.utils.retinanet_anchor_utils import anchor_targets_bbox


def _transform_masks(y, transform, data_format=None, **kwargs):
    """Based on the transform key, apply a transform function to the masks.

    More detailed description. Caution for unknown transorm keys.

    Args:
        y: `labels` of ndim 4 or 5
        transform: one of {`deepcell`, `disc`, `watershed`, `centroid`, `None`}

    Returns:
        y_transform: the output of the given transform function on y

    Raises:
        IOError: An error occurred
    """
    valid_transforms = {'deepcell', 'disc', 'watershed', 'centroid', 'fgbg'}

    if data_format is None:
        data_format = K.image_data_format()

    if y.ndim not in {4, 5}:
        raise ValueError('`labels` data must be of ndim 4 or 5.  Got', y.ndim)

    channel_axis = 1 if data_format == 'channels_first' else -1

    if y.shape[channel_axis] != 1:
        raise ValueError('Expected channel axis to be 1 dimension. Got',
                         y.shape[1 if data_format == 'channels_first' else -1])

    if isinstance(transform, str):
        transform = transform.lower()
        if transform not in valid_transforms:
            raise ValueError('`{}` is not a valid transform'.format(transform))

    if transform == 'deepcell':
        dilation_radius = kwargs.pop('dilation_radius', None)
        y_transform = deepcell_transform(y, dilation_radius, data_format=data_format)

    elif transform == 'watershed':
        distance_bins = kwargs.pop('distance_bins', 4)
        erosion = kwargs.pop('erosion_width', 0)

        if data_format == 'channels_first':
            y_transform = np.zeros((y.shape[0], *y.shape[2:]))
        else:
            y_transform = np.zeros(y.shape[0:-1])

        if y.ndim == 5:
            _distance_transform = distance_transform_3d
        else:
            _distance_transform = distance_transform_2d

        for batch in range(y_transform.shape[0]):
            if data_format == 'channels_first':
                mask = y[batch, 0, ...]
            else:
                mask = y[batch, ..., 0]

            y_transform[batch] = _distance_transform(
                mask, distance_bins, erosion)

        # convert to one hot notation
        y_transform = np.expand_dims(y_transform, axis=-1)
        y_transform = to_categorical(y_transform, num_classes=distance_bins)
        if data_format == 'channels_first':
            y_transform = np.rollaxis(y_transform, y.ndim - 1, 1)

    elif transform == 'disc':
        y_transform = to_categorical(y.squeeze(channel_axis))
        if data_format == 'channels_first':
            y_transform = np.rollaxis(y_transform, y.ndim - 1, 1)

    elif transform == 'fgbg':
        y_transform = np.where(y > 1, 1, y)
        # convert to one hot notation
        if data_format == 'channels_first':
            y_transform = np.rollaxis(y_transform, 1, y.ndim)
        y_transform = to_categorical(y_transform)
        if data_format == 'channels_first':
            y_transform = np.rollaxis(y_transform, y.ndim - 1, 1)

    elif transform is None:
        y_transform = to_categorical(y.squeeze(channel_axis))
        if data_format == 'channels_first':
            y_transform = np.rollaxis(y_transform, y.ndim - 1, 1)

    elif transform == 'centroid':
        raise NotImplementedError('`centroid` transform has not been finished')

    return y_transform


class ImageSampleArrayIterator(Iterator):
    """Iterator yielding data from a sampled Numpy array.
    Sampling will generate a `window_size` image classifying the center pixel,

    Arguments:
        train_dict: dictionary consisting of numpy arrays for `X` and `y`.
        image_data_generator: Instance of `ImageDataGenerator`
            to use for random transformations and normalization.
        batch_size: Integer, size of a batch.
        shuffle: Boolean, whether to shuffle the data between epochs.
        window_size: size of sampling window around each pixel
        balance_classes: balance class representation when sampling
        max_class_samples: maximum number of samples per class.
        seed: Random seed for data shuffling.
        data_format: String, one of `channels_first`, `channels_last`.
        save_to_dir: Optional directory where to save the pictures
            being yielded, in a viewable format. This is useful
            for visualizing the random transformations being
            applied, for debugging purposes.
        save_prefix: String prefix to use for saving sample
            images (if `save_to_dir` is set).
        save_format: Format to use for saving sample images
            (if `save_to_dir` is set).
    """

    def __init__(self,
                 train_dict,
                 image_data_generator,
                 batch_size=32,
                 shuffle=False,
                 window_size=(30, 30),
                 transform=None,
                 transform_kwargs={},
                 balance_classes=False,
                 max_class_samples=None,
                 seed=None,
                 data_format='channels_last',
                 save_to_dir=None,
                 save_prefix='',
                 save_format='png'):
        X, y = train_dict['X'], train_dict['y']
        if y is not None and X.shape[0] != y.shape[0]:
            raise ValueError('Training batches and labels should have the same'
                             'length. Found X.shape: {} y.shape: {}'.format(
                                 X.shape, y.shape))
        self.x = np.asarray(X, dtype=K.floatx())

        if self.x.ndim != 4:
            raise ValueError('Input data in `ImageSampleArrayIterator` '
                             'should have rank 4. You passed an array '
                             'with shape', self.x.shape)

        window_size = conv_utils.normalize_tuple(window_size, 2, 'window_size')

        y = _transform_masks(y, transform, data_format=data_format, **transform_kwargs)

        pixels_x, pixels_y, batch, y = sample_label_matrix(
            y=y,
            padding='valid',
            window_size=window_size,
            max_training_examples=None,
            data_format=data_format)

        self.y = y
        self.channel_axis = 3 if data_format == 'channels_last' else 1
        self.batch = batch
        self.pixels_x = pixels_x
        self.pixels_y = pixels_y
        self.win_x = window_size[0]
        self.win_y = window_size[1]
        self.image_data_generator = image_data_generator
        self.data_format = data_format
        self.save_to_dir = save_to_dir
        self.save_prefix = save_prefix
        self.save_format = save_format

        self.class_balance(max_class_samples, balance_classes, seed=seed)

        self.y = to_categorical(self.y).astype('int32')
        super(ImageSampleArrayIterator, self).__init__(
            len(self.y), batch_size, shuffle, seed)

    def _sample_image(self, b, px, py):
        wx = self.win_x
        wy = self.win_y

        if self.channel_axis == 1:
            sampled = self.x[b, :, px - wx:px + wx + 1, py - wy:py + wy + 1]
        else:
            sampled = self.x[b, px - wx:px + wx + 1, py - wy:py + wy + 1, :]

        return sampled

    def class_balance(self, max_class_samples=None, downsample=False, seed=None):
        """Balance classes based on the number of samples of each class.

        Args:
            max_class_samples: if not None, a maximum count for each class
            downsample: if True, all sample sizes will be the rarest count
            seed: random state initalization

        Returns:
            Does not return anything but shuffles and resizes the sample size
        """
        balanced_indices = []

        unique_b = np.unique(self.batch)

        if max_class_samples is not None:
            max_class_samples = int(max_class_samples // len(unique_b))

        for b in unique_b:
            batch_y = self.y[self.batch == b]
            unique, counts = np.unique(batch_y, return_counts=True)
            min_index = np.argmin(counts)
            n_samples = counts[min_index]

            if max_class_samples is not None and max_class_samples < n_samples:
                n_samples = max_class_samples

            for class_label in unique:
                non_rand_ind = ((self.batch == b) & (self.y == class_label)).nonzero()[0]

                if downsample:
                    size = n_samples
                elif max_class_samples:
                    size = min(max_class_samples, len(non_rand_ind))
                else:
                    size = len(non_rand_ind)

                index = np.random.choice(non_rand_ind, size=size, replace=False)
                balanced_indices.extend(index)

        np.random.seed(seed=seed)
        np.random.shuffle(balanced_indices)

        self.batch = self.batch[balanced_indices]
        self.pixels_x = self.pixels_x[balanced_indices]
        self.pixels_y = self.pixels_y[balanced_indices]
        self.y = self.y[balanced_indices]

    def _get_batches_of_transformed_samples(self, index_array):
        if self.channel_axis == 1:
            batch_x = np.zeros((len(index_array),
                                self.x.shape[self.channel_axis],
                                2 * self.win_x + 1,
                                2 * self.win_y + 1))
        else:
            batch_x = np.zeros((len(index_array),
                                2 * self.win_x + 1,
                                2 * self.win_y + 1,
                                self.x.shape[self.channel_axis]))

        for i, j in enumerate(index_array):
            b, px, py = self.batch[j], self.pixels_x[j], self.pixels_y[j]
            x = self._sample_image(b, px, py)
            x = self.image_data_generator.random_transform(x.astype(K.floatx()))
            x = self.image_data_generator.standardize(x)

            batch_x[i] = x

        if self.save_to_dir:
            for i, j in enumerate(index_array):
                img = array_to_img(batch_x[i], self.data_format, scale=True)
                fname = '{prefix}_{index}_{hash}.{format}'.format(
                    prefix=self.save_prefix,
                    index=j,
                    hash=np.random.randint(1e4),
                    format=self.save_format)
                img.save(os.path.join(self.save_to_dir, fname))

        if self.y is None:
            return batch_x
        batch_y = self.y[index_array]
        return batch_x, batch_y

    def next(self):
        """For python 2.x. Returns the next batch.
        """
        # Keeps under lock only the mechanism which advances
        # the indexing of each batch.
        with self.lock:
            index_array = next(self.index_generator)
        # The transformation of images is not under thread lock
        # so it can be done in parallel
        return self._get_batches_of_transformed_samples(index_array)


class SampleDataGenerator(ImageDataGenerator):
    """Generates batches of tensor image data with real-time data augmentation.
    The data will be looped over (in batches).

    Arguments:
        featurewise_center: boolean, set input mean to 0 over the dataset,
            feature-wise.
        samplewise_center: boolean, set each sample mean to 0.
        featurewise_std_normalization: boolean, divide inputs by std
            of the dataset, feature-wise.
        samplewise_std_normalization: boolean, divide each input by its std.
        zca_epsilon: epsilon for ZCA whitening. Default is 1e-6.
        zca_whitening: boolean, apply ZCA whitening.
        rotation_range: int, degree range for random rotations.
        width_shift_range: float, 1-D array-like or int
            float: fraction of total width, if < 1, or pixels if >= 1.
            1-D array-like: random elements from the array.
            int: integer number of pixels from interval
                `(-width_shift_range, +width_shift_range)`
            With `width_shift_range=2` possible values are ints [-1, 0, +1],
            same as with `width_shift_range=[-1, 0, +1]`,
            while with `width_shift_range=1.0` possible values are floats in
            the interval [-1.0, +1.0).
        shear_range: float, shear Intensity
            (Shear angle in counter-clockwise direction in degrees)
        zoom_range: float or [lower, upper], Range for random zoom.
            If a float, `[lower, upper] = [1-zoom_range, 1+zoom_range]`.
        channel_shift_range: float, range for random channel shifts.
        fill_mode: One of {"constant", "nearest", "reflect" or "wrap"}.
            Default is 'nearest'. Points outside the boundaries of the input
            are filled according to the given mode:
                'constant': kkkkkkkk|abcd|kkkkkkkk (cval=k)
                'nearest':  aaaaaaaa|abcd|dddddddd
                'reflect':  abcddcba|abcd|dcbaabcd
                'wrap':  abcdabcd|abcd|abcdabcd
        cval: float or int, value used for points outside the boundaries
            when `fill_mode = "constant"`.
        horizontal_flip: boolean, randomly flip inputs horizontally.
        vertical_flip: boolean, randomly flip inputs vertically.
        rescale: rescaling factor. Defaults to None. If None or 0, no rescaling
            is applied, otherwise we multiply the data by the value provided
            (before applying any other transformation).
        preprocessing_function: function that will be implied on each input.
            The function will run after the image is resized and augmented.
            The function should take one argument:
            one image (Numpy tensor with rank 3),
            and should output a Numpy tensor with the same shape.
        data_format: One of {"channels_first", "channels_last"}.
            "channels_last" mode means that the images should have shape
                `(samples, height, width, channels)`,
            "channels_first" mode means that the images should have shape
                `(samples, channels, height, width)`.
            It defaults to the `image_data_format` value found in your
                Keras config file at `~/.keras/keras.json`.
            If you never set it, then it will be "channels_last".
        validation_split: float, fraction of images reserved for validation
            (strictly between 0 and 1).
    """

    def flow(self,
             train_dict,
             batch_size=32,
             shuffle=True,
             transform=None,
             transform_kwargs={},
             window_size=(30, 30),
             balance_classes=False,
             max_class_samples=None,
             seed=None,
             save_to_dir=None,
             save_prefix='',
             save_format='png'):
        """Generates batches of augmented/normalized data with given arrays.

        Arguments:
            train_dict: dictionary consisting of numpy arrays for `X` and `y`.
            image_data_generator: Instance of `ImageDataGenerator`
                to use for random transformations and normalization.
            batch_size: Integer, size of a batch.
            shuffle: Boolean, whether to shuffle the data between epochs.
            window_size: size of sampling window around each pixel
            balance_classes: balance class representation when sampling
            max_class_samples: maximum number of samples per class.
            seed: Random seed for data shuffling.
            data_format: String, one of `channels_first`, `channels_last`.
            save_to_dir: Optional directory where to save the pictures
                being yielded, in a viewable format. This is useful
                for visualizing the random transformations being
                applied, for debugging purposes.
            save_prefix: String prefix to use for saving sample
                images (if `save_to_dir` is set).
            save_format: Format to use for saving sample images
                (if `save_to_dir` is set).
        """
        return ImageSampleArrayIterator(
            train_dict,
            self,
            batch_size=batch_size,
            shuffle=shuffle,
            transform=transform,
            transform_kwargs=transform_kwargs,
            window_size=window_size,
            balance_classes=balance_classes,
            max_class_samples=max_class_samples,
            seed=seed,
            data_format=self.data_format,
            save_to_dir=save_to_dir,
            save_prefix=save_prefix,
            save_format=save_format)


class ImageFullyConvIterator(Iterator):
    """Iterator yielding data from Numpy arrayss (`X and `y`).

    Arguments:
        train_dict: dictionary consisting of numpy arrays for `X` and `y`.
        image_data_generator: Instance of `ImageDataGenerator`
            to use for random transformations and normalization.
        batch_size: Integer, size of a batch.
        shuffle: Boolean, whether to shuffle the data between epochs.
        seed: Random seed for data shuffling.
        data_format: String, one of `channels_first`, `channels_last`.
        save_to_dir: Optional directory where to save the pictures
            being yielded, in a viewable format. This is useful
            for visualizing the random transformations being
            applied, for debugging purposes.
        save_prefix: String prefix to use for saving sample
            images (if `save_to_dir` is set).
        save_format: Format to use for saving sample images
            (if `save_to_dir` is set).
    """

    def __init__(self,
                 train_dict,
                 image_data_generator,
                 batch_size=1,
                 skip=None,
                 shuffle=False,
                 transform=None,
                 transform_kwargs={},
                 seed=None,
                 data_format='channels_last',
                 save_to_dir=None,
                 save_prefix='',
                 save_format='png'):
        X, y = train_dict['X'], train_dict['y']
        if X.shape[0] != y.shape[0]:
            raise ValueError('Training batches and labels should have the same'
                             'length. Found X.shape: {} y.shape: {}'.format(
                                 X.shape, y.shape))
        self.x = np.asarray(X, dtype=K.floatx())

        if self.x.ndim != 4:
            raise ValueError('Input data in `ImageFullyConvIterator` '
                             'should have rank 4. You passed an array '
                             'with shape', self.x.shape)

        self.y = _transform_masks(y, transform, data_format=data_format, **transform_kwargs)
        self.channel_axis = 3 if data_format == 'channels_last' else 1
        self.skip = skip
        self.image_data_generator = image_data_generator
        self.data_format = data_format
        self.save_to_dir = save_to_dir
        self.save_prefix = save_prefix
        self.save_format = save_format
        super(ImageFullyConvIterator, self).__init__(
            self.x.shape[0], batch_size, shuffle, seed)

    def _get_batches_of_transformed_samples(self, index_array):
        batch_x = np.zeros(tuple([len(index_array)] + list(self.x.shape)[1:]))
        batch_y = np.zeros(tuple([len(index_array)] + list(self.y.shape)[1:]))

        for i, j in enumerate(index_array):
            x = self.x[j]

            if self.y is not None:
                y = self.y[j]
                x, y = self.image_data_generator.random_transform(x.astype(K.floatx()), y)
            else:
                x = self.image_data_generator.random_transform(x.astype(K.floatx()))

            x = self.image_data_generator.standardize(x)

            batch_x[i] = x
            batch_y[i] = y

        if self.save_to_dir:
            for i, j in enumerate(index_array):
                img_x = np.expand_dims(batch_x[i, :, :, 0], -1)
                img = array_to_img(img_x, self.data_format, scale=True)
                fname = '{prefix}_{index}_{hash}.{format}'.format(
                    prefix=self.save_prefix,
                    index=j,
                    hash=np.random.randint(1e4),
                    format=self.save_format)
                img.save(os.path.join(self.save_to_dir, fname))

                if self.y is not None:
                    # Save argmax of y batch
                    img_y = np.argmax(batch_y[i], axis=self.channel_axis - 1)
                    img_y = np.expand_dims(img_y, axis=self.channel_axis - 1)
                    img = array_to_img(img_y, self.data_format, scale=True)
                    fname = 'y_{prefix}_{index}_{hash}.{format}'.format(
                        prefix=self.save_prefix,
                        index=j,
                        hash=np.random.randint(1e4),
                        format=self.save_format)
                    img.save(os.path.join(self.save_to_dir, fname))

        if self.y is None:
            return batch_x

        if self.skip is not None:
            batch_y = [batch_y] * (self.skip + 1)
        return batch_x, batch_y

    def next(self):
        """For python 2.x. Returns the next batch.
        """
        # Keeps under lock only the mechanism which advances
        # the indexing of each batch.
        with self.lock:
            index_array = next(self.index_generator)
        # The transformation of images is not under thread lock
        # so it can be done in parallel
        return self._get_batches_of_transformed_samples(index_array)


class ImageFullyConvDataGenerator(ImageDataGenerator):
    """Generates batches of tensor image data with real-time data augmentation.
    The data will be looped over (in batches).

    Arguments:
        featurewise_center: boolean, set input mean to 0 over the dataset,
            feature-wise.
        samplewise_center: boolean, set each sample mean to 0.
        featurewise_std_normalization: boolean, divide inputs by std
            of the dataset, feature-wise.
        samplewise_std_normalization: boolean, divide each input by its std.
        zca_epsilon: epsilon for ZCA whitening. Default is 1e-6.
        zca_whitening: boolean, apply ZCA whitening.
        rotation_range: int, degree range for random rotations.
        width_shift_range: float, 1-D array-like or int
            float: fraction of total width, if < 1, or pixels if >= 1.
            1-D array-like: random elements from the array.
            int: integer number of pixels from interval
                `(-width_shift_range, +width_shift_range)`
            With `width_shift_range=2` possible values are ints [-1, 0, +1],
            same as with `width_shift_range=[-1, 0, +1]`,
            while with `width_shift_range=1.0` possible values are floats in
            the interval [-1.0, +1.0).
        shear_range: float, shear Intensity
            (Shear angle in counter-clockwise direction in degrees)
        zoom_range: float or [lower, upper], Range for random zoom.
            If a float, `[lower, upper] = [1-zoom_range, 1+zoom_range]`.
        channel_shift_range: float, range for random channel shifts.
        fill_mode: One of {"constant", "nearest", "reflect" or "wrap"}.
            Default is 'nearest'. Points outside the boundaries of the input
            are filled according to the given mode:
                'constant': kkkkkkkk|abcd|kkkkkkkk (cval=k)
                'nearest':  aaaaaaaa|abcd|dddddddd
                'reflect':  abcddcba|abcd|dcbaabcd
                'wrap':  abcdabcd|abcd|abcdabcd
        cval: float or int, value used for points outside the boundaries
            when `fill_mode = "constant"`.
        horizontal_flip: boolean, randomly flip inputs horizontally.
        vertical_flip: boolean, randomly flip inputs vertically.
        rescale: rescaling factor. Defaults to None. If None or 0, no rescaling
            is applied, otherwise we multiply the data by the value provided
            (before applying any other transformation).
        preprocessing_function: function that will be implied on each input.
            The function will run after the image is resized and augmented.
            The function should take one argument:
            one image (Numpy tensor with rank 3),
            and should output a Numpy tensor with the same shape.
        data_format: One of {"channels_first", "channels_last"}.
            "channels_last" mode means that the images should have shape
                `(samples, height, width, channels)`,
            "channels_first" mode means that the images should have shape
                `(samples, channels, height, width)`.
            It defaults to the `image_data_format` value found in your
                Keras config file at `~/.keras/keras.json`.
            If you never set it, then it will be "channels_last".
        validation_split: float, fraction of images reserved for validation
            (strictly between 0 and 1).
    """

    def flow(self,
             train_dict,
             batch_size=1,
             skip=None,
             transform=None,
             transform_kwargs={},
             shuffle=True,
             seed=None,
             save_to_dir=None,
             save_prefix='',
             save_format='png'):
        """Generates batches of augmented/normalized data with given arrays.

        Arguments:
            train_dict: dictionary of X and y tensors. Both should be rank 4.
            batch_size: int (default: 1).
            shuffle: boolean (default: True).
            seed: int (default: None).
            save_to_dir: None or str (default: None).
                This allows you to optionally specify a directory
                to which to save the augmented pictures being generated
                (useful for visualizing what you are doing).
            save_prefix: str (default: `''`). Prefix to use for filenames of
                saved pictures (only relevant if `save_to_dir` is set).
            save_format: one of "png", "jpeg". Default: "png".
                (only relevant if `save_to_dir` is set)

        Returns:
            An Iterator yielding tuples of `(x, y)` where `x` is a numpy array
            of image data and `y` is a numpy array of labels of the same shape.
        """
        return ImageFullyConvIterator(
            train_dict,
            self,
            batch_size=batch_size,
            transform=transform,
            transform_kwargs=transform_kwargs,
            skip=skip,
            shuffle=shuffle,
            seed=seed,
            data_format=self.data_format,
            save_to_dir=save_to_dir,
            save_prefix=save_prefix,
            save_format=save_format)

<<<<<<< HEAD
    def random_transform(self, x, y=None, seed=None):
        """Applies a random transformation to an image.
=======
    def standardize(self, x):
        """Apply the normalization configuration to a batch of inputs.

        Args:
            x: batch of inputs to be normalized.

        Returns:
            The normalized inputs.
        """
        if self.preprocessing_function:
            x = self.preprocessing_function(x)
        if self.rescale:
            x *= self.rescale
        # x is a single image, so it doesn't have image number at index 0
        img_channel_axis = self.channel_axis - 1
        if self.samplewise_center:
            x -= np.mean(x, axis=img_channel_axis, keepdims=True)
        if self.samplewise_std_normalization:
            x /= (np.std(x, axis=img_channel_axis, keepdims=True) + K.epsilon())
>>>>>>> 94137322

        Args:
            x: 3D tensor, single image.
            y: 3D tensor, label mask for `x`, optional.
            seed: Random seed.

<<<<<<< HEAD
=======
    def random_transform(self, x, labels=None, seed=None):
        """Randomly augment a single image tensor and its labels.

        Args:
            x: 4D tensor, single image.
            labels: 4D tensor, single image mask.
            seed: random seed.

>>>>>>> 94137322
        Returns:
            A randomly transformed version of the input (same shape).
            If `y` is passed, it is transformed if necessary and returned.
        """
        params = self.get_random_transform(x.shape, seed)
        x = self.apply_transform(x, params)

        if y is None:
            return x

        # Nullify the transforms that don't affect `y`
        params['brightness'] = None
        params['channel_shift_intensity'] = None
        y = self.apply_transform(y, params)
        return x, y


class MovieDataGenerator(ImageDataGenerator):
    """Generates batches of tensor image data with real-time data augmentation.
    The data will be looped over (in batches).

    Arguments:
        featurewise_center: boolean, set input mean to 0 over the dataset,
            feature-wise.
        samplewise_center: boolean, set each sample mean to 0.
        featurewise_std_normalization: boolean, divide inputs by std
            of the dataset, feature-wise.
        samplewise_std_normalization: boolean, divide each input by its std.
        zca_epsilon: epsilon for ZCA whitening. Default is 1e-6.
        zca_whitening: boolean, apply ZCA whitening.
        rotation_range: int, degree range for random rotations.
        width_shift_range: float, 1-D array-like or int
            float: fraction of total width, if < 1, or pixels if >= 1.
            1-D array-like: random elements from the array.
            int: integer number of pixels from interval
                `(-width_shift_range, +width_shift_range)`
            With `width_shift_range=2` possible values are ints [-1, 0, +1],
            same as with `width_shift_range=[-1, 0, +1]`,
            while with `width_shift_range=1.0` possible values are floats in
            the interval [-1.0, +1.0).
        shear_range: float, shear Intensity
            (Shear angle in counter-clockwise direction in degrees)
        zoom_range: float or [lower, upper], Range for random zoom.
            If a float, `[lower, upper] = [1-zoom_range, 1+zoom_range]`.
        channel_shift_range: float, range for random channel shifts.
        fill_mode: One of {"constant", "nearest", "reflect" or "wrap"}.
            Default is 'nearest'. Points outside the boundaries of the input
            are filled according to the given mode:
                'constant': kkkkkkkk|abcd|kkkkkkkk (cval=k)
                'nearest':  aaaaaaaa|abcd|dddddddd
                'reflect':  abcddcba|abcd|dcbaabcd
                'wrap':  abcdabcd|abcd|abcdabcd
        cval: float or int, value used for points outside the boundaries
            when `fill_mode = "constant"`.
        horizontal_flip: boolean, randomly flip inputs horizontally.
        vertical_flip: boolean, randomly flip inputs vertically.
        rescale: rescaling factor. Defaults to None. If None or 0, no rescaling
            is applied, otherwise we multiply the data by the value provided
            (before applying any other transformation).
        preprocessing_function: function that will be implied on each input.
            The function will run after the image is resized and augmented.
            The function should take one argument:
            one image (Numpy tensor with rank 3),
            and should output a Numpy tensor with the same shape.
        data_format: One of {"channels_first", "channels_last"}.
            "channels_last" mode means that the images should have shape
                `(samples, height, width, channels)`,
            "channels_first" mode means that the images should have shape
                `(samples, channels, height, width)`.
            It defaults to the `image_data_format` value found in your
                Keras config file at `~/.keras/keras.json`.
            If you never set it, then it will be "channels_last".
        validation_split: float, fraction of images reserved for validation
            (strictly between 0 and 1).
    """

    def __init__(self, **kwargs):
        super(MovieDataGenerator, self).__init__(**kwargs)
        # Change the axes for 5D data
        if self.data_format == 'channels_first':
            self.channel_axis = 1
            self.row_axis = 3
            self.col_axis = 4
            self.time_axis = 2
        if self.data_format == 'channels_last':
            self.channel_axis = 4
            self.row_axis = 2
            self.col_axis = 3
            self.time_axis = 1

    def flow(self,
             train_dict,
             batch_size=1,
             frames_per_batch=10,
             skip=None,
             transform=None,
             transform_kwargs={},
             shuffle=True,
             seed=None,
             save_to_dir=None,
             save_prefix='',
             save_format='png'):
        """Generates batches of augmented/normalized data with given arrays.

        Arguments:
            train_dict: dictionary of X and y tensors. Both should be rank 5.
            frames_per_batch: int (default: 10).
                size of z axis in generated batches
            batch_size: int (default: 1).
            shuffle: boolean (default: True).
            seed: int (default: None).
            save_to_dir: None or str (default: None).
                This allows you to optionally specify a directory
                to which to save the augmented pictures being generated
                (useful for visualizing what you are doing).
            save_prefix: str (default: `''`). Prefix to use for filenames of
                saved pictures (only relevant if `save_to_dir` is set).
            save_format: one of "png", "jpeg". Default: "png".
                (only relevant if `save_to_dir` is set)

        Returns:
            An Iterator yielding tuples of `(x, y)` where `x` is a numpy array
            of image data and `y` is a numpy array of labels of the same shape.
        """
        return MovieArrayIterator(
            train_dict,
            self,
            batch_size=batch_size,
            frames_per_batch=frames_per_batch,
            skip=skip,
            transform=transform,
            transform_kwargs=transform_kwargs,
            shuffle=shuffle,
            seed=seed,
            data_format=self.data_format,
            save_to_dir=save_to_dir,
            save_prefix=save_prefix,
            save_format=save_format)

    def standardize(self, x):
        """Apply the normalization configuration to a batch of inputs.

        Args:
            x: batch of inputs to be normalized.

        Returns:
            The normalized inputs.
        """
        # TODO: standardize each image, not all frames at once
        if self.preprocessing_function:
            x = self.preprocessing_function(x)
        if self.rescale:
            x *= self.rescale
        # x is a single image, so it doesn't have image number at index 0
        img_channel_axis = self.channel_axis - 1
        if self.samplewise_center:
            x -= np.mean(x, axis=img_channel_axis, keepdims=True)
        if self.samplewise_std_normalization:
            x /= (np.std(x, axis=img_channel_axis, keepdims=True) + K.epsilon())

        if self.featurewise_center:
            if self.mean is not None:
                x -= self.mean
            else:
                logging.warning('This ImageDataGenerator specifies '
                                '`featurewise_std_normalization`, but it '
                                'hasn\'t been fit on any training data. '
                                'Fit it first by calling `.fit(numpy_data)`.')
        if self.featurewise_std_normalization:
            if self.std is not None:
                x /= (self.std + K.epsilon())
            else:
                logging.warning('This ImageDataGenerator specifies '
<<<<<<< HEAD
                                '`featurewise_std_normalization`, but it hasn\'t '
                                'been fit on any training data. Fit it '
                                'first by calling `.fit(numpy_data)`.')
        if self.zca_whitening:
            if self.principal_components is not None:
                flatx = np.reshape(x, (-1, np.prod(x.shape[-3:])))
                whitex = np.dot(flatx, self.principal_components)
                x = np.reshape(whitex, x.shape)
            else:
                logging.warning('This ImageDataGenerator specifies '
                                '`zca_whitening`, but it hasn\'t '
                                'been fit on any training data. Fit it '
                                'first by calling `.fit(numpy_data)`.')
        return x

    def random_transform(self, x, y=None, seed=None):
        """Applies a random transformation to an image.
=======
                                '`featurewise_std_normalization`, but it '
                                'hasn\'t been fit on any training data. '
                                'Fit it first by calling `.fit(numpy_data)`.')

        return x

    def random_transform(self, x, labels=None, seed=None):
        """Randomly augment a single image tensor and its labels.

        Args:
            x: 5D tensor, image stack.
            labels: 5D tensor, image mask stack.
            seed: random seed.

        Returns:
            A randomly transformed version of the input (same shape).
        """
        # x is a single image, so it doesn't have image number at index 0
        img_row_axis = self.row_axis - 1
        img_col_axis = self.col_axis - 1
        img_time_axis = self.time_axis - 1
        img_channel_axis = self.channel_axis - 1

        if seed is not None:
            np.random.seed(seed)

        # use composition of homographies
        # to generate final transform that needs to be applied
        if self.rotation_range:
            theta = np.deg2rad(
                np.random.uniform(-self.rotation_range, self.rotation_range))
        else:
            theta = 0

        if self.height_shift_range:
            tx = np.random.uniform(-self.height_shift_range, self.height_shift_range)
            if self.height_shift_range < 1:
                tx *= x.shape[img_row_axis]
        else:
            tx = 0
>>>>>>> 94137322

        Args:
            x: 4D tensor, stack of images.
            y: 4D tensor, label mask for `x`, optional.
            seed: Random seed.

        Returns:
            A randomly transformed version of the input (same shape).
            If `y` is passed, it is transformed if necessary and returned.
        """
        # Note: Workaround to use self.apply_transform on our 4D tensor
        self.row_axis -= 1
        self.col_axis -= 1
        self.time_axis -= 1
        self.channel_axis -= 1
        x_new = np.empty(x.shape)
        if y is not None:
            y_new = np.empty(y.shape)
        # apply_transform expects ndim=3, but we are ndim=4
        for frame in range(x.shape[self.time_axis]):
            if self.data_format == 'channels_first':
                params = self.get_random_transform(x[:, frame].shape, seed)
                x_trans = self.apply_transform(x[:, frame], params)
                x_new[:, frame] = np.rollaxis(x_trans, -1, 0)
            else:
                params = self.get_random_transform(x[frame].shape, seed)
                x_new[frame] = self.apply_transform(x[frame], params)

            if y is not None:
                params['brightness'] = None
                params['channel_shift_intensity'] = None
                if self.data_format == 'channels_first':
                    y_trans = self.apply_transform(y[:, frame], params)
                    y_new[:, frame] = np.rollaxis(y_trans, 1, 0)
                else:
                    y_new[frame] = self.apply_transform(y[frame], params)
        # Note: Undo workaround
        self.row_axis += 1
        self.col_axis += 1
        self.time_axis += 1
        self.channel_axis += 1
        if y is None:
            return x_new
        return x_new, y_new

    def fit(self, x, augment=False, rounds=1, seed=None):
        """Fits internal statistics to some sample data.

        Required for featurewise_center, featurewise_std_normalization
        and zca_whitening.

        Args:
            x: Numpy array, the data to fit on. Should have rank 5.
            augment: Whether to fit on randomly augmented samples
            rounds: If `augment`,
                how many augmentation passes to do over the data
            seed: random seed.

        Raises:
            ValueError: If input rank is not 5.
        """
        x = np.asarray(x, dtype=self.dtype)
        if x.ndim != 5:
            raise ValueError('Input to `.fit()` should have rank 5. '
                             'Got array with shape: ' + str(x.shape))
        if x.shape[self.channel_axis] not in {1, 3, 4}:
            logging.warning(
                'Expected input to be images (as Numpy array) '
                'following the data format convention "' +
                self.data_format + '" (channels on axis ' +
                str(self.channel_axis) + '), i.e. expected '
                'either 1, 3 or 4 channels on axis ' +
                str(self.channel_axis) + '. '
                'However, it was passed an array with shape ' +
                str(x.shape) + ' (' + str(x.shape[self.channel_axis]) +
                ' channels).')

        if seed is not None:
            np.random.seed(seed)

        x = np.copy(x)
        if augment:
            ax = np.zeros(
                tuple([rounds * x.shape[0]] + list(x.shape)[1:]),
                dtype=self.dtype)
            for r in range(rounds):
                for i in range(x.shape[0]):
                    ax[i + r * x.shape[0]] = self.random_transform(x[i])
            x = ax

        if self.featurewise_center:
            axis = (0, self.time_axis, self.row_axis, self.col_axis)
            self.mean = np.mean(x, axis=axis)
            broadcast_shape = [1, 1, 1, 1]
            broadcast_shape[self.channel_axis - 1] = x.shape[self.channel_axis]
            self.mean = np.reshape(self.mean, broadcast_shape)
            x -= self.mean

        if self.featurewise_std_normalization:
            axis = (0, self.time_axis, self.row_axis, self.col_axis)
            self.std = np.std(x, axis=axis)
            broadcast_shape = [1, 1, 1, 1]
            broadcast_shape[self.channel_axis - 1] = x.shape[self.channel_axis]
            self.std = np.reshape(self.std, broadcast_shape)
            x /= (self.std + K.epsilon())

        if self.zca_whitening:
            if scipy is None:
                raise ImportError('Using zca_whitening requires SciPy. '
                                  'Install SciPy.')
            flat_x = np.reshape(
                x, (x.shape[0], x.shape[1] * x.shape[2] * x.shape[3] * x.shape[4]))
            sigma = np.dot(flat_x.T, flat_x) / flat_x.shape[0]
            u, s, _ = scipy.linalg.svd(sigma)
            s_inv = 1. / np.sqrt(s[np.newaxis] + self.zca_epsilon)
            self.principal_components = (u * s_inv).dot(u.T)


class MovieArrayIterator(Iterator):
    """Iterator yielding data from two 5D Numpy arrays (`X and `y`).

    Arguments:
        train_dict: dictionary consisting of numpy arrays for `X` and `y`.
        movie_data_generator: Instance of `MovieDataGenerator`
            to use for random transformations and normalization.
        batch_size: Integer, size of a batch.
        shuffle: Boolean, whether to shuffle the data between epochs.
        frames_per_batch: size of z axis in generated batches
        seed: Random seed for data shuffling.
        data_format: String, one of `channels_first`, `channels_last`.
        save_to_dir: Optional directory where to save the pictures
            being yielded, in a viewable format. This is useful
            for visualizing the random transformations being
            applied, for debugging purposes.
        save_prefix: String prefix to use for saving sample
            images (if `save_to_dir` is set).
        save_format: Format to use for saving sample images
            (if `save_to_dir` is set).
    """

    def __init__(self,
                 train_dict,
                 movie_data_generator,
                 batch_size=32,
                 frames_per_batch=10,
                 skip=None,
                 transform=None,
                 transform_kwargs={},
                 shuffle=False,
                 seed=None,
                 data_format='channels_last',
                 save_to_dir=None,
                 save_prefix='',
                 save_format='png'):
        X, y = train_dict['X'], train_dict['y']
        if y is not None and X.shape[0] != y.shape[0]:
            raise ValueError('`X` (movie data) and `y` (labels) '
                             'should have the same size. Found '
                             'Found x.shape = {}, y.shape = {}'.format(
                                 X.shape, y.shape))

        self.channel_axis = 4 if data_format == 'channels_last' else 1
        self.time_axis = 1 if data_format == 'channels_last' else 2
        self.x = np.asarray(X, dtype=K.floatx())
        self.y = _transform_masks(y, transform, data_format=data_format, **transform_kwargs)

        if self.x.ndim != 5:
            raise ValueError('Input data in `MovieArrayIterator` '
                             'should have rank 5. You passed an array '
                             'with shape', self.x.shape)

        if self.x.shape[self.time_axis] - frames_per_batch < 0:
            raise ValueError(
                'The number of frames used in each training batch should '
                'be less than the number of frames in the training data!')

        self.frames_per_batch = frames_per_batch
        self.skip = skip
        self.movie_data_generator = movie_data_generator
        self.data_format = data_format
        self.save_to_dir = save_to_dir
        self.save_prefix = save_prefix
        self.save_format = save_format
        super(MovieArrayIterator, self).__init__(
            len(self.y), batch_size, shuffle, seed)

    def _get_batches_of_transformed_samples(self, index_array):
        if self.data_format == 'channels_first':
            batch_x = np.zeros((len(index_array),
                                self.x.shape[1],
                                self.frames_per_batch,
                                self.x.shape[3],
                                self.x.shape[4]))
            if self.y is not None:
                batch_y = np.zeros((len(index_array),
                                    self.y.shape[1],
                                    self.frames_per_batch,
                                    self.y.shape[3],
                                    self.y.shape[4]))

        else:
            batch_x = np.zeros(tuple([len(index_array), self.frames_per_batch] +
                                     list(self.x.shape)[2:]))
            if self.y is not None:
                batch_y = np.zeros(tuple([len(index_array), self.frames_per_batch] +
                                         list(self.y.shape)[2:]))

        for i, j in enumerate(index_array):
            if self.y is not None:
                y = self.y[j]

            # Sample along the time axis
            last_frame = self.x.shape[self.time_axis] - self.frames_per_batch
            time_start = np.random.randint(0, high=last_frame)
            time_end = time_start + self.frames_per_batch
            if self.time_axis == 1:
                x = self.x[j, time_start:time_end, ...]
                if self.y is not None:
                    y = self.y[j, time_start:time_end, ...]
            elif self.time_axis == 2:
                x = self.x[j, :, time_start:time_end, ...]
                if self.y is not None:
                    y = self.y[j, :, time_start:time_end, ...]

            if self.y is not None:
                x, y = self.movie_data_generator.random_transform(
                    x.astype(K.floatx()), y=y)
                x = self.movie_data_generator.standardize(x)
                batch_y[i] = y
            else:
                x = self.movie_data_generator.random_transform(x.astype(K.floatx()))

            batch_x[i] = x

        if self.save_to_dir:
            time_axis = 2 if self.data_format == 'channels_first' else 1
            for i, j in enumerate(index_array):
                for frame in range(batch_x.shape[time_axis]):
                    if time_axis == 2:
                        img = array_to_img(batch_x[i, :, frame], self.data_format, scale=True)
                    else:
                        img = array_to_img(batch_x[i, frame], self.data_format, scale=True)
                    fname = '{prefix}_{index}_{hash}.{format}'.format(
                        prefix=self.save_prefix,
                        index=j,
                        hash=np.random.randint(1e4),
                        format=self.save_format)
                    img.save(os.path.join(self.save_to_dir, fname))

                    if self.y is not None:
                        # Save argmax of y batch
                        if self.time_axis == 2:
                            img_y = np.argmax(batch_y[i, :, frame], axis=0)
                            img_channel_axis = 0
                            img_y = batch_y[i, :, frame]
                        else:
                            img_channel_axis = -1
                            img_y = batch_y[i, frame]
                        img_y = np.argmax(img_y, axis=img_channel_axis)
                        img_y = np.expand_dims(img_y, axis=img_channel_axis)
                        img = array_to_img(img_y, self.data_format, scale=True)
                        fname = 'y_{prefix}_{index}_{hash}.{format}'.format(
                            prefix=self.save_prefix,
                            index=j,
                            hash=np.random.randint(1e4),
                            format=self.save_format)
                        img.save(os.path.join(self.save_to_dir, fname))

        if self.y is None:
            return batch_x

        if self.skip is not None:
            batch_y = [batch_y] * (self.skip + 1)

        return batch_x, batch_y

    def next(self):
        """For python 2.x. Returns the next batch.
        """
        # Keeps under lock only the mechanism which advances
        # the indexing of each batch.
        with self.lock:
            index_array = next(self.index_generator)
        # The transformation of images is not under thread lock
        # so it can be done in parallel
        return self._get_batches_of_transformed_samples(index_array)


class SampleMovieArrayIterator(Iterator):
    """Iterator yielding data from two 5D Numpy arrays (`X and `y`).
    Sampling will generate a `window_size` voxel classifying the center pixel,

    Arguments:
        train_dict: dictionary consisting of numpy arrays for `X` and `y`.
        movie_data_generator: Instance of `MovieDataGenerator`
            to use for random transformations and normalization.
        batch_size: Integer, size of a batch.
        shuffle: Boolean, whether to shuffle the data between epochs.
        window_size: size of sampling window around each pixel
        balance_classes: balance class representation when sampling
        max_class_samples: maximum number of samples per class.
        seed: Random seed for data shuffling.
        data_format: String, one of `channels_first`, `channels_last`.
        save_to_dir: Optional directory where to save the pictures
            being yielded, in a viewable format. This is useful
            for visualizing the random transformations being
            applied, for debugging purposes.
        save_prefix: String prefix to use for saving sample
            images (if `save_to_dir` is set).
        save_format: Format to use for saving sample images
            (if `save_to_dir` is set).
    """

    def __init__(self,
                 train_dict,
                 movie_data_generator,
                 batch_size=32,
                 shuffle=False,
                 transform=None,
                 transform_kwargs={},
                 balance_classes=False,
                 max_class_samples=None,
                 window_size=(30, 30, 5),
                 seed=None,
                 data_format='channels_last',
                 save_to_dir=None,
                 save_prefix='',
                 save_format='png'):
        X, y = train_dict['X'], train_dict['y']
        if y is not None and X.shape[0] != y.shape[0]:
            raise ValueError('`X` (movie data) and `y` (labels) '
                             'should have the same size. Found '
                             'Found x.shape = {}, y.shape = {}'.format(
                                 X.shape, y.shape))
        self.channel_axis = 4 if data_format == 'channels_last' else 1
        self.time_axis = 1 if data_format == 'channels_last' else 2
        self.x = np.asarray(X, dtype=K.floatx())
        y = _transform_masks(y, transform,
                             data_format=data_format,
                             **transform_kwargs)

        if self.x.ndim != 5:
            raise ValueError('Input data in `SampleMovieArrayIterator` '
                             'should have rank 5. You passed an array '
                             'with shape', self.x.shape)

        window_size = conv_utils.normalize_tuple(window_size, 3, 'window_size')

        pixels_z, pixels_x, pixels_y, batch, y = sample_label_movie(
            y=y,
            padding='valid',
            window_size=window_size,
            max_training_examples=None,
            data_format=data_format)

        self.y = y
        self.win_x = window_size[0]
        self.win_y = window_size[1]
        self.win_z = window_size[2]
        self.pixels_x = pixels_x
        self.pixels_y = pixels_y
        self.pixels_z = pixels_z
        self.batch = batch
        self.movie_data_generator = movie_data_generator
        self.data_format = data_format
        self.save_to_dir = save_to_dir
        self.save_prefix = save_prefix
        self.save_format = save_format

        self.class_balance(max_class_samples, balance_classes, seed=seed)

        self.y = to_categorical(self.y).astype('int32')
        super(SampleMovieArrayIterator, self).__init__(
            len(self.y), batch_size, shuffle, seed)

    def _sample_image(self, b, pz, px, py):
        wx = self.win_x
        wy = self.win_y
        wz = self.win_z

        if self.channel_axis == 1:
            sampled = self.x[b, :, pz - wz:pz + wz + 1, px - wx:px + wx + 1, py - wy:py + wy + 1]
        else:
            sampled = self.x[b, pz - wz:pz + wz + 1, px - wx:px + wx + 1, py - wy:py + wy + 1, :]

        return sampled

    def class_balance(self, max_class_samples=None, downsample=False, seed=None):
        """Balance classes based on the number of samples of each class

        Args:
            max_class_samples: if not None, a maximum count for each class
            downsample: if True, all sample sizes will be the rarest count
            seed: random state initalization
        """
        balanced_indices = []

        unique_b = np.unique(self.batch)

        if max_class_samples is not None:
            max_class_samples = int(max_class_samples // len(unique_b))

        for b in unique_b:
            batch_y = self.y[self.batch == b]
            unique, counts = np.unique(batch_y, return_counts=True)
            min_index = np.argmin(counts)
            n_samples = counts[min_index]

            if max_class_samples is not None and max_class_samples < n_samples:
                n_samples = max_class_samples

            for class_label in unique:
                non_rand_ind = ((self.batch == b) & (self.y == class_label)).nonzero()[0]

                if downsample:
                    size = n_samples
                elif max_class_samples:
                    size = min(max_class_samples, len(non_rand_ind))
                else:
                    size = len(non_rand_ind)

                index = np.random.choice(non_rand_ind, size=size, replace=False)
                balanced_indices.extend(index)

        np.random.seed(seed=seed)
        np.random.shuffle(balanced_indices)

        # Save the upsampled results
        self.batch = self.batch[balanced_indices]
        self.pixels_z = self.pixels_z[balanced_indices]
        self.pixels_x = self.pixels_x[balanced_indices]
        self.pixels_y = self.pixels_y[balanced_indices]
        self.y = self.y[balanced_indices]

    def _get_batches_of_transformed_samples(self, index_array):
        if self.channel_axis == 1:
            batch_x = np.zeros((len(index_array),
                                self.x.shape[self.channel_axis],
                                2 * self.win_z + 1,
                                2 * self.win_x + 1,
                                2 * self.win_y + 1))
        else:
            batch_x = np.zeros((len(index_array),
                                2 * self.win_z + 1,
                                2 * self.win_x + 1,
                                2 * self.win_y + 1,
                                self.x.shape[self.channel_axis]))

        for i, j in enumerate(index_array):
            b, pz, px, py = self.batch[j], self.pixels_z[j], self.pixels_x[j], self.pixels_y[j]
            x = self._sample_image(b, pz, px, py)
            x = self.movie_data_generator.random_transform(x.astype(K.floatx()))
            x = self.movie_data_generator.standardize(x)

            batch_x[i] = x

        if self.save_to_dir:
            time_axis = 2 if self.data_format == 'channels_first' else 1
            for i, j in enumerate(index_array):
                for frame in range(batch_x.shape[time_axis]):
                    if time_axis == 2:
                        img = batch_x[i, :, frame]
                    else:
                        img = batch_x[i, frame]
                    img = array_to_img(img, self.data_format, scale=True)
                    fname = '{prefix}_{index}_{hash}.{format}'.format(
                        prefix=self.save_prefix,
                        index=j,
                        hash=np.random.randint(1e4),
                        format=self.save_format)
                    img.save(os.path.join(self.save_to_dir, fname))

        if self.y is None:
            return batch_x
        batch_y = self.y[index_array]
        return batch_x, batch_y

    def next(self):
        """For python 2.x. Returns the next batch.
        """
        # Keeps under lock only the mechanism which advances
        # the indexing of each batch.
        with self.lock:
            index_array = next(self.index_generator)
        # The transformation of images is not under thread lock
        # so it can be done in parallel
        return self._get_batches_of_transformed_samples(index_array)


class SampleMovieDataGenerator(MovieDataGenerator):
    """Generates batches of tensor image data with real-time data augmentation.
    The data will be looped over (in batches).

    Arguments:
        featurewise_center: boolean, set input mean to 0 over the dataset,
            feature-wise.
        samplewise_center: boolean, set each sample mean to 0.
        featurewise_std_normalization: boolean, divide inputs by std
            of the dataset, feature-wise.
        samplewise_std_normalization: boolean, divide each input by its std.
        zca_epsilon: epsilon for ZCA whitening. Default is 1e-6.
        zca_whitening: boolean, apply ZCA whitening.
        rotation_range: int, degree range for random rotations.
        width_shift_range: float, 1-D array-like or int
            float: fraction of total width, if < 1, or pixels if >= 1.
            1-D array-like: random elements from the array.
            int: integer number of pixels from interval
                `(-width_shift_range, +width_shift_range)`
            With `width_shift_range=2` possible values are ints [-1, 0, +1],
            same as with `width_shift_range=[-1, 0, +1]`,
            while with `width_shift_range=1.0` possible values are floats in
            the interval [-1.0, +1.0).
        shear_range: float, shear Intensity
            (Shear angle in counter-clockwise direction in degrees)
        zoom_range: float or [lower, upper], Range for random zoom.
            If a float, `[lower, upper] = [1-zoom_range, 1+zoom_range]`.
        channel_shift_range: float, range for random channel shifts.
        fill_mode: One of {"constant", "nearest", "reflect" or "wrap"}.
            Default is 'nearest'. Points outside the boundaries of the input
            are filled according to the given mode:
                'constant': kkkkkkkk|abcd|kkkkkkkk (cval=k)
                'nearest':  aaaaaaaa|abcd|dddddddd
                'reflect':  abcddcba|abcd|dcbaabcd
                'wrap':  abcdabcd|abcd|abcdabcd
        cval: float or int, value used for points outside the boundaries
            when `fill_mode = "constant"`.
        horizontal_flip: boolean, randomly flip inputs horizontally.
        vertical_flip: boolean, randomly flip inputs vertically.
        rescale: rescaling factor. Defaults to None. If None or 0, no rescaling
            is applied, otherwise we multiply the data by the value provided
            (before applying any other transformation).
        preprocessing_function: function that will be implied on each input.
            The function will run after the image is resized and augmented.
            The function should take one argument:
            one image (Numpy tensor with rank 3),
            and should output a Numpy tensor with the same shape.
        data_format: One of {"channels_first", "channels_last"}.
            "channels_last" mode means that the images should have shape
                `(samples, height, width, channels)`,
            "channels_first" mode means that the images should have shape
                `(samples, channels, height, width)`.
            It defaults to the `image_data_format` value found in your
                Keras config file at `~/.keras/keras.json`.
            If you never set it, then it will be "channels_last".
        validation_split: float, fraction of images reserved for validation
            (strictly between 0 and 1).
    """

    def flow(self,
             train_dict,
             batch_size=32,
             shuffle=True,
             transform=None,
             transform_kwargs={},
             window_size=(30, 30, 5),
             balance_classes=False,
             max_class_samples=None,
             seed=None,
             save_to_dir=None,
             save_prefix='',
             save_format='png'):
        """Generates batches of augmented/normalized data with given arrays.

        Arguments:
            train_dict: dictionary of X and y tensors. Both should be rank 5.
            window_size: tuple (default: (30, 30 5)).
                The size of the sampled voxels to generate.
            batch_size: int (default: 1).
            shuffle: boolean (default: True).
            seed: int (default: None).
            save_to_dir: None or str (default: None).
                This allows you to optionally specify a directory
                to which to save the augmented pictures being generated
                (useful for visualizing what you are doing).
            save_prefix: str (default: `''`). Prefix to use for filenames of
                saved pictures (only relevant if `save_to_dir` is set).
            save_format: one of "png", "jpeg". Default: "png".
                (only relevant if `save_to_dir` is set)

        Returns:
            An Iterator yielding tuples of `(x, y)` where `x` is a numpy array
            of image data and `y` is a numpy array of labels of the same shape.
        """
        return SampleMovieArrayIterator(
            train_dict,
            self,
            batch_size=batch_size,
            shuffle=shuffle,
            transform=transform,
            transform_kwargs=transform_kwargs,
            window_size=window_size,
            balance_classes=balance_classes,
            max_class_samples=max_class_samples,
            seed=seed,
            data_format=self.data_format,
            save_to_dir=save_to_dir,
            save_prefix=save_prefix,
            save_format=save_format)


"""
Custom siamese generators
"""


class SiameseDataGenerator(ImageDataGenerator):
    def flow(self,
             train_dict,
             crop_dim=14,
             min_track_length=5,
             batch_size=32,
             shuffle=True,
             seed=None,
             data_format=None,
             save_to_dir=None,
             save_prefix='',
             save_format='png'):
        return SiameseIterator(
            train_dict,
            self,
            crop_dim=crop_dim,
            min_track_length=min_track_length,
            batch_size=batch_size,
            shuffle=shuffle,
            seed=seed,
            data_format=data_format,
            save_to_dir=save_to_dir,
            save_prefix=save_prefix,
            save_format=save_format)


class SiameseIterator(Iterator):
    def __init__(self,
                 train_dict,
                 image_data_generator,
                 crop_dim=14,
                 min_track_length=5,
                 batch_size=32,
                 shuffle=False,
                 seed=None,
                 data_format='channels_last',
                 save_to_dir=None,
                 save_prefix='',
                 save_format='png'):
        if data_format == 'channels_first':
            self.channel_axis = 1
            self.row_axis = 3
            self.col_axis = 4
            self.time_axis = 2
        if data_format == 'channels_last':
            self.channel_axis = 4
            self.row_axis = 2
            self.col_axis = 3
            self.time_axis = 1
        self.x = np.asarray(train_dict['X'], dtype=K.floatx())
        self.y = np.array(train_dict['y'], dtype='int32')
        self.crop_dim = crop_dim
        self.min_track_length = min_track_length
        self.image_data_generator = image_data_generator
        self.data_format = data_format
        self.save_to_dir = save_to_dir
        self.save_prefix = save_prefix
        self.save_format = save_format

        self.track_ids = self._get_track_ids()

        super(SiameseIterator, self).__init__(
            len(self.track_ids), batch_size, shuffle, seed)

    def _get_track_ids(self):
        """
        This function builds the track id's. It returns a dictionary that
        contains the batch number and label number of each each track.
        Creates unique cell IDs, as cell labels are NOT unique across batches.

        """
        track_counter = 0
        track_ids = {}
        for batch in range(self.y.shape[0]):
            y_batch = self.y[batch]
            num_cells = np.amax(y_batch)
            for cell in range(1, num_cells + 1):
                # count number of pixels cell occupies in each frame
                y_true = np.sum(y_batch == cell, axis=(self.row_axis - 1, self.col_axis - 1))
                # get indices of frames where cell is present
                y_index = np.where(y_true > 0)[0]
                if y_index.size > 0:  # if cell is present at all
                    start_frame = np.amin(y_index)
                    stop_frame = np.amax(y_index)
                    track_ids[track_counter] = {
                        'batch': batch,
                        'label': cell,
                        'frames': y_index
                    }
                    track_counter += 1
        return track_ids

    def _get_batches_of_transformed_samples(self, index_array):
        if self.data_format == 'channels_first':
            batch_shape = (len(index_array),
                           self.x.shape[self.channel_axis],
                           self.crop_dim,
                           self.crop_dim)
        else:
            batch_shape = (len(index_array),
                           self.crop_dim,
                           self.crop_dim,
                           self.x.shape[self.channel_axis])

        batch_x_1 = np.zeros(batch_shape, dtype=K.floatx())
        batch_x_2 = np.zeros(batch_shape, dtype=K.floatx())
        batch_y = np.zeros((len(index_array), 2), dtype='int32')

        for i, j in enumerate(index_array):
            # Identify which tracks are going to be selected
            track_id = self.track_ids[j]
            batch = track_id['batch']
            label_1 = track_id['label']
            tracked_frames = track_id['frames']
            frame_1 = np.random.choice(tracked_frames)  # Select a frame from the track

            X = self.x[batch]
            y = self.y[batch]

            # Choose comparison cell
            # Determine what class the track will be - different (0), same (1)
            is_same_cell = np.random.random_integers(0, 1)

            # Select another frame from the same track
            if is_same_cell:
                label_2 = label_1
                frame_2 = np.random.choice(track_id['frames'])

            # Select another frame from a different track
            if not is_same_cell:
                # all_labels = np.arange(1, np.amax(y) + 1)
                all_labels = np.delete(np.unique(y), 0)  # all labels in y but 0 (background)
                acceptable_labels = np.delete(all_labels, np.where(all_labels == label_1))
                is_valid_label = False
                while not is_valid_label:
                    # get a random cell label from our acceptable list
                    label_2 = np.random.choice(acceptable_labels)

                    # count number of pixels cell occupies in each frame
                    y_true = np.sum(y == label_2, axis=(
                        self.row_axis - 1, self.col_axis - 1, self.channel_axis - 1))

                    y_index = np.where(y_true > 0)[0]  # get frames where cell is present
                    is_valid_label = y_index.any()  # label_2 is in a frame
                    if not is_valid_label:
                        # remove invalid label from list of acceptable labels
                        acceptable_labels = np.delete(
                            acceptable_labels, np.where(acceptable_labels == label_2))

                frame_2 = np.random.choice(y_index)  # get random frame with label_2

            # Get appearances
            frames = [frame_1, frame_2]
            labels = [label_1, label_2]

            appearances = self._get_appearances(X, y, frames, labels)
            if self.data_format == 'channels_first':
                appearances = [appearances[:, 0], appearances[:, 1]]
            else:
                appearances = [appearances[0], appearances[1]]

            # Apply random transformations
            for k, appearance in enumerate(appearances):
                appearance = self.image_data_generator.random_transform(appearance)
                appearance = self.image_data_generator.standardize(appearance)
                appearances[k] = appearance

            batch_x_1[i] = appearances[0]
            batch_x_2[i] = appearances[1]
            batch_y[i, is_same_cell] = 1

        return [batch_x_1, batch_x_2], batch_y

    def _get_appearances(self, X, y, frames, labels):
        channel_axis = self.channel_axis - 1
        if self.data_format == 'channels_first':
            appearance_shape = (X.shape[channel_axis],
                                len(frames),
                                self.crop_dim,
                                self.crop_dim)
        else:
            appearance_shape = (len(frames),
                                self.crop_dim,
                                self.crop_dim,
                                X.shape[channel_axis])
        appearances = np.zeros(appearance_shape, dtype=K.floatx())
        for counter, (frame, cell_label) in enumerate(zip(frames, labels)):
            # Get the bounding box
            y_frame = y[frame] if self.data_format == 'channels_last' else y[:, frame]
            props = regionprops(np.int32(y_frame == cell_label))
            minr, minc, maxr, maxc = props[0].bbox

            # Extract images from bounding boxes
            if self.data_format == 'channels_first':
                appearance = X[:, frame, minr:maxr, minc:maxc]
                resize_shape = (X.shape[channel_axis], self.crop_dim, self.crop_dim)
            else:
                appearance = X[frame, minr:maxr, minc:maxc, :]
                resize_shape = (self.crop_dim, self.crop_dim, X.shape[channel_axis])

            # Resize images from bounding box
            max_value = np.amax([np.amax(appearance), np.absolute(np.amin(appearance))])
            appearance /= max_value
            appearance = resize(appearance, resize_shape)
            appearance *= max_value
            if self.data_format == 'channels_first':
                appearances[:, counter] = appearance
            else:
                appearances[counter] = appearance

        return appearances

    def next(self):
        """For python 2.x. Returns the next batch.
        """
        # Keeps under lock only the mechanism which advances
        # the indexing of each batch.
        with self.lock:
            index_array = next(self.index_generator)
        # The transformation of images is not under thread lock
        # so it can be done in parallel
        return self._get_batches_of_transformed_samples(index_array)


"""
Bounding box generators adapted from retina net library
"""


class BoundingBoxIterator(Iterator):
    def __init__(self, train_dict, image_data_generator,
                 batch_size=1, shuffle=False, seed=None,
                 data_format='channels_last',
                 save_to_dir=None, save_prefix='', save_format='png'):
        self.x = np.asarray(train_dict['X'], dtype=K.floatx())

        if self.x.ndim != 4:
            raise ValueError('Input data in `BoundingBoxIterator` '
                             'should have rank 4. You passed an array '
                             'with shape', self.x.shape)

        self.channel_axis = 3 if data_format == 'channels_last' else 1
        self.y = train_dict['y']

        if self.channel_axis == 3:
            self.num_features = self.y.shape[-1]
        else:
            self.num_features = self.y.shape[1]

        if self.channel_axis == 3:
            self.image_shape = self.x.shape[1:2]
        else:
            self.image_shape = self.x.shape[2:]

        bbox_list = []
        for b in range(self.x.shape[0]):
            for l in range(1, self.num_features - 1):
                if self.channel_axis == 3:
                    mask = self.y[b, :, :, l]
                else:
                    mask = self.y[b, l, :, :]
                props = regionprops(label(mask))
                bboxes = [np.array(list(prop.bbox) + list(l)) for prop in props]
                bboxes = np.concatenate(bboxes, axis=0)
            bbox_list.append(bboxes)
        self.bbox_list = bbox_list

        self.image_data_generator = image_data_generator
        self.data_format = data_format
        self.save_to_dir = save_to_dir
        self.save_prefix = save_prefix
        self.save_format = save_format
        super(BoundingBoxIterator, self).__init__(self.x.shape[0], batch_size, shuffle, seed)

    def get_annotations(self, y):
        for l in range(1, self.num_features - 1):
            if self.channel_axis == 3:
                mask = y[:, :, l]
            else:
                mask = y[l, :, :]
            props = regionprops(label(mask))
            bboxes = [np.array(list(prop.bbox) + list(l)) for prop in props]
            bboxes = np.concatenate(bboxes, axis=0)
        return bboxes

    def anchor_targets(self,
                       image_shape,
                       annotations,
                       num_classes,
                       mask_shape=None,
                       negative_overlap=0.4,
                       positive_overlap=0.5,
                       **kwargs):
        return self.anchor_targets_bbox(
            image_shape,
            annotations,
            num_classes,
            mask_shape,
            negative_overlap,
            positive_overlap,
            **kwargs)

    def compute_target(self, annotation):
        labels, annotations, anchors = self.anchor_targets(
            self.image_shape, annotation, self.num_features)
        regression = self.bbox_transform(anchors, annotation)

        # append anchor state to regression targets
        anchor_states = np.max(labels, axis=1, keepdims=True)
        regression = np.append(regression, anchor_states, axis=1)
        return [regression, labels]

    def _get_batches_of_transformed_samples(self, index_array):
        index_array = index_array[0]
        if self.channel_axis == 1:
            batch_x = np.zeros(tuple([len(index_array)] + list(self.x.shape)[1:4]))
            if self.y is not None:
                batch_y = np.zeros(tuple([len(index_array)] + list(self.y.shape)[1:4]))
        else:
            batch_x = np.zeros((len(index_array),
                                self.x.shape[2],
                                self.x.shape[3],
                                self.x.shape[1]))
            if self.y is not None:
                batch_y = np.zeros((len(index_array),
                                    self.y.shape[2],
                                    self.y.shape[3],
                                    self.y.shape[1]))

        regressions_list = []
        labels_list = []

        for i, j in enumerate(index_array):
            x = self.x[j]

            if self.y is not None:
                y = self.y[j]
                x, y = self.image_data_generator.random_transform(x.astype(K.floatx()), y)
            else:
                x = self.image_data_generator.random_transform(x.astype(K.floatx()))

            x = self.image_data_generator.standardize(x)

            if self.channel_axis == 1:
                batch_x[i] = x
                batch_y[i] = y

                # Get the bounding boxes from the transformed masks!
                annotations = self.get_annotations(y)
                regressions, labels = self.compute_target(annotations)
                regressions_list.append(regressions)
                labels_list.append(labels)

            if self.channel_axis == 3:
                raise NotImplementedError('Bounding box generator does not work '
                                          'for channels last yet')

            regressions = np.stack(regressions_list, axis=0)
            labels = np.stack(labels_list, axis=0)

        if self.save_to_dir:
            for i, j in enumerate(index_array):
                img = array_to_img(batch_x[i], self.data_format, scale=True)
                fname = '{prefix}_{index}_{hash}.{format}'.format(
                    prefix=self.save_prefix,
                    index=j,
                    hash=np.random.randint(1e4),
                    format=self.save_format)
                img.save(os.path.join(self.save_to_dir, fname))

        if self.y is None:
            return batch_x
        return batch_x, [regressions_list, labels_list]

    def next(self):
        """For python 2.x. Returns the next batch.
        """
        # Keeps under lock only the mechanism which advances
        # the indexing of each batch.
        with self.lock:
            index_array = next(self.index_generator)
        # The transformation of images is not under thread lock
        # so it can be done in parallel
        return self._get_batches_of_transformed_samples(index_array)


"""
RetinaNet and MaskRCNN Generators
"""


class RetinaNetGenerator(_RetinaNetGenerator):

    def __init__(self,
                 direc_name,
                 training_dirs,
                 raw_image_dir,
                 channel_names,
                 annotation_dir,
                 annotation_names,
                 **kwargs):
        self.image_names = []
        self.image_data = {}
        self.image_stack = []
        self.mask_stack = []
        self.base_dir = kwargs.get('base_dir')

        train_files = self.list_file_deepcell(
            dir_name=direc_name,
            training_dirs=training_dirs,
            image_dir=raw_image_dir,
            channel_names=channel_names)

        annotation_files = self.list_file_deepcell(
            dir_name=direc_name,
            training_dirs=training_dirs,
            image_dir=annotation_dir,
            channel_names=annotation_names)

        self.image_stack = self.generate_subimage(train_files, 3, 3, True)
        self.mask_stack = self.generate_subimage(annotation_files, 3, 3, False)

        self.classes = {'cell': 0}

        self.labels = {}
        for key, value in self.classes.items():
            self.labels[value] = key

        self.image_data = self._read_annotations(self.mask_stack)
        self.image_names = list(self.image_data.keys())
        super(RetinaNetGenerator, self).__init__(**kwargs)

    def list_file_deepcell(self, dir_name, training_dirs, image_dir, channel_names):
        """
        List all image files inside each `dir_name/training_dir/image_dir`
        with "channel_name" in the filename.
        """
        filelist = []
        for direc in training_dirs:
            imglist = os.listdir(os.path.join(dir_name, direc, image_dir))

            for channel in channel_names:
                for img in imglist:
                    # if channel string is NOT in image file name, skip it.
                    if not fnmatch(img, '*{}*'.format(channel)):
                        continue
                    image_file = os.path.join(dir_name, direc, image_dir, img)
                    filelist.append(image_file)
        return sorted(filelist)

    def _read_annotations(self, masks_list):
        result = {}
        for cnt, image in enumerate(masks_list):
            result[cnt] = []
            p = regionprops(label(image))

            cell_count = 0
            for index in range(len(np.unique(label(image))) - 1):
                y1, x1, y2, x2 = p[index].bbox
                result[cnt].append({'x1': x1, 'x2': x2, 'y1': y1, 'y2': y2})
                cell_count += 1
            if cell_count == 0:
                logging.warning('No cells found in image {}'.format(cnt))
        return result

    def generate_subimage(self, img_pathstack, horizontal, vertical, flag):
        sub_img = []
        for img_path in img_pathstack:
            img = np.asarray(np.float32(imread(img_path)))
            if flag:
                img = (img / np.max(img))
            vway = np.zeros(vertical + 1)  # The dimentions of vertical cuts
            hway = np.zeros(horizontal + 1)  # The dimentions of horizontal cuts
            vcnt = 0  # The initial value for vertical
            hcnt = 0  # The initial value for horizontal

            for i in range(vertical + 1):
                vway[i] = int(vcnt)
                vcnt += (img.shape[1] / vertical)

            for j in range(horizontal + 1):
                hway[j] = int(hcnt)
                hcnt += (img.shape[0] / horizontal)

            vb = 0

            for i in range(len(hway) - 1):
                for j in range(len(vway) - 1):
                    vb += 1

            for i in range(len(hway) - 1):
                for j in range(len(vway) - 1):
                    s = img[int(hway[i]):int(hway[i + 1]), int(vway[j]):int(vway[j + 1])]
                    sub_img.append(s)

        if flag:
            sub_img = [np.tile(np.expand_dims(i, axis=-1), (1, 1, 3)) for i in sub_img]

        return sub_img

    def size(self):
        """Size of the dataset."""
        return len(self.image_names)

    def num_classes(self):
        """Number of classes in the dataset."""
        return max(self.classes.values()) + 1

    def name_to_label(self, name):
        """Map name to label."""
        return self.classes[name]

    def label_to_name(self, label):
        """Map label to name."""
        return self.labels[label]

    def image_path(self, image_index):
        """Returns the image path for image_index."""
        return os.path.join(self.base_dir, self.image_names[image_index])

    def image_aspect_ratio(self, image_index):
        """Compute the aspect ratio for an image with image_index."""
        image = self.image_stack[image_index]
        return float(image.shape[1]) / float(image.shape[0])

    def load_image(self, image_index):
        """Load an image at the image_index."""
        return self.image_stack[image_index]

    def load_annotations(self, image_index):
        """Load annotations for an image_index."""
        path = self.image_names[image_index]
        annots = self.image_data[path]
        boxes = np.zeros((len(annots), 5))

        for idx, annot in enumerate(annots):
            class_name = 'cell'
            boxes[idx, 0] = float(annot['x1'])
            boxes[idx, 1] = float(annot['y1'])
            boxes[idx, 2] = float(annot['x2'])
            boxes[idx, 3] = float(annot['y2'])
            boxes[idx, 4] = self.name_to_label(class_name)

        return boxes


class MaskRCNNGenerator(_MaskRCNNGenerator):
    def __init__(self,
                 direc_name,
                 training_dirs,
                 raw_image_dir,
                 channel_names,
                 annotation_dir,
                 annotation_names,
                 base_dir=None,
                 image_min_side=200,
                 image_max_side=200,
                 crop_iterations=1,
                 **kwargs):
        self.image_names = []
        self.image_data = {}
        self.base_dir = base_dir
        self.image_stack = []

        train_files = self.list_file_deepcell(
            dir_name=direc_name,
            training_dirs=training_dirs,
            image_dir=raw_image_dir,
            channel_names=channel_names)

        annotation_files = self.list_file_deepcell(
            dir_name=direc_name,
            training_dirs=training_dirs,
            image_dir=annotation_dir,
            channel_names=annotation_names)

        store = self.randomcrops(
            train_files,
            annotation_files,
            image_min_side,
            image_max_side,
            iteration=crop_iterations)

        self.image_stack = store[0]
        self.classes = {'cell': 0}

        self.labels = {}
        for key, value in self.classes.items():
            self.labels[value] = key

        self.image_data = self._read_annotations(store[1])

        self.image_names = list(self.image_data.keys())

        # Override default Generator value with custom anchor_targets_bbox
        if 'compute_anchor_targets' not in kwargs:
            kwargs['compute_anchor_targets'] = anchor_targets_bbox

        super(MaskRCNNGenerator, self).__init__(
            image_min_side=image_min_side,
            image_max_side=image_max_side,
            **kwargs)

    def list_file_deepcell(self, dir_name, training_dirs, image_dir, channel_names):
        """
        List all image files inside each `dir_name/training_dir/image_dir`
        with "channel_name" in the filename.

        """
        filelist = []
        for direc in training_dirs:
            imglist = os.listdir(os.path.join(dir_name, direc, image_dir))

            for channel in channel_names:
                for img in imglist:
                    # if channel string is NOT in image file name, skip it.
                    if not fnmatch(img, '*{}*'.format(channel)):
                        continue
                    image_file = os.path.join(dir_name, direc, image_dir, img)
                    filelist.append(image_file)
        return sorted(filelist)

    def randomcrops(self, dirpaths, maskpaths, size_x, size_y, iteration=1):
        img = cv2.imread(dirpaths[0], 0)
        img_y = img.shape[0]
        img_x = img.shape[1]
        act_x = img_x - size_x
        act_y = img_y - size_y
        if act_x < 0 or act_y < 0:
            logging.warning('Image to crop is of a smaller size')
            return ([], [])
        outputi = []
        outputm = []
        while iteration > 0:
            cropindex = []
            for path in dirpaths:
                rand_x = np.random.randint(0, act_x)
                rand_y = np.random.randint(0, act_y)
                cropindex.append((rand_x, rand_y))
                image = cv2.imread(path, 0)
                newimg = image[rand_y:rand_y + size_y, rand_x:rand_x + size_x]
                newimg = np.tile(np.expand_dims(newimg, axis=-1), (1, 1, 3))
                outputi.append(newimg)

            for i, path in enumerate(maskpaths):
                image = cv2.imread(path, 0)
                rand_x = cropindex[i][0]
                rand_y = cropindex[i][1]
                newimg = image[rand_y:rand_y + size_y, rand_x:rand_x + size_x]
                outputm.append(newimg)

            iteration -= 1
        return (outputi, outputm)

    def _read_annotations(self, maskarr):
        result = {}
        for cnt, image in enumerate(maskarr):
            result[cnt] = []
            l = label(image)
            p = regionprops(l)
            cell_count = 0
            for index in range(len(np.unique(l)) - 1):
                y1, x1, y2, x2 = p[index].bbox
                result[cnt].append({
                    'x1': x1,
                    'x2': x2,
                    'y1': y1,
                    'y2': y2,
                    'class': 'cell',
                    'mask_path': np.where(l == index + 1, 1, 0)
                })
                cell_count += 1
            print('Image number {} has {} cells'.format(cnt, cell_count))
            # If there are no cells in this image, remove it from the annotations
            if not result[cnt]:
                del result[cnt]
        return result

    def size(self):
        return len(self.image_names)

    def num_classes(self):
        return max(self.classes.values()) + 1

    def name_to_label(self, name):
        return self.classes[name]

    def label_to_name(self, label):
        return self.labels[label]

    def image_path(self, image_index):
        return os.path.join(self.base_dir, self.image_names[image_index])

    def image_aspect_ratio(self, image_index):
        # PIL is fast for metadata
        # image = Image.open(self.image_path(image_index))
        # return float(image.width) / float(image.height)
        image = self.image_stack[image_index]
        return float(image.shape[1]) / float(image.shape[0])

    def load_image(self, image_index):
        # return read_image_bgr(self.image_path(image_index))
        return self.image_stack[image_index]

    def load_annotations(self, image_index):
        path = self.image_names[image_index]
        annots = self.image_data[path]

        # find mask size in order to allocate the right dimension for the annotations
        annotations = np.zeros((len(annots), 5))
        masks = []

        for idx, annot in enumerate(annots):
            annotations[idx, 0] = float(annot['x1'])
            annotations[idx, 1] = float(annot['y1'])
            annotations[idx, 2] = float(annot['x2'])
            annotations[idx, 3] = float(annot['y2'])
            annotations[idx, 4] = self.name_to_label(annot['class'])
            mask = annot['mask_path']
            mask = (mask > 0).astype(np.uint8)  # convert from 0-255 to binary mask
            masks.append(np.expand_dims(mask, axis=-1))

        return annotations, masks<|MERGE_RESOLUTION|>--- conflicted
+++ resolved
@@ -69,14 +69,8 @@
 from keras_retinanet.preprocessing.generator import Generator as _RetinaNetGenerator
 from keras_maskrcnn.preprocessing.generator import Generator as _MaskRCNNGenerator
 
-<<<<<<< HEAD
 from deepcell.utils.data_utils import sample_label_movie
 from deepcell.utils.data_utils import sample_label_matrix
-=======
-from deepcell.utils.data_utils import sample_label_matrix
-from deepcell.utils.data_utils import sample_label_movie
-from deepcell.utils.transform_utils import transform_matrix_offset_center
->>>>>>> 94137322
 from deepcell.utils.transform_utils import deepcell_transform
 from deepcell.utils.transform_utils import distance_transform_2d
 from deepcell.utils.transform_utils import distance_transform_3d
@@ -695,47 +689,14 @@
             save_prefix=save_prefix,
             save_format=save_format)
 
-<<<<<<< HEAD
     def random_transform(self, x, y=None, seed=None):
         """Applies a random transformation to an image.
-=======
-    def standardize(self, x):
-        """Apply the normalization configuration to a batch of inputs.
-
-        Args:
-            x: batch of inputs to be normalized.
-
-        Returns:
-            The normalized inputs.
-        """
-        if self.preprocessing_function:
-            x = self.preprocessing_function(x)
-        if self.rescale:
-            x *= self.rescale
-        # x is a single image, so it doesn't have image number at index 0
-        img_channel_axis = self.channel_axis - 1
-        if self.samplewise_center:
-            x -= np.mean(x, axis=img_channel_axis, keepdims=True)
-        if self.samplewise_std_normalization:
-            x /= (np.std(x, axis=img_channel_axis, keepdims=True) + K.epsilon())
->>>>>>> 94137322
 
         Args:
             x: 3D tensor, single image.
             y: 3D tensor, label mask for `x`, optional.
             seed: Random seed.
 
-<<<<<<< HEAD
-=======
-    def random_transform(self, x, labels=None, seed=None):
-        """Randomly augment a single image tensor and its labels.
-
-        Args:
-            x: 4D tensor, single image.
-            labels: 4D tensor, single image mask.
-            seed: random seed.
-
->>>>>>> 94137322
         Returns:
             A randomly transformed version of the input (same shape).
             If `y` is passed, it is transformed if necessary and returned.
@@ -909,7 +870,6 @@
                 x /= (self.std + K.epsilon())
             else:
                 logging.warning('This ImageDataGenerator specifies '
-<<<<<<< HEAD
                                 '`featurewise_std_normalization`, but it hasn\'t '
                                 'been fit on any training data. Fit it '
                                 'first by calling `.fit(numpy_data)`.')
@@ -927,48 +887,6 @@
 
     def random_transform(self, x, y=None, seed=None):
         """Applies a random transformation to an image.
-=======
-                                '`featurewise_std_normalization`, but it '
-                                'hasn\'t been fit on any training data. '
-                                'Fit it first by calling `.fit(numpy_data)`.')
-
-        return x
-
-    def random_transform(self, x, labels=None, seed=None):
-        """Randomly augment a single image tensor and its labels.
-
-        Args:
-            x: 5D tensor, image stack.
-            labels: 5D tensor, image mask stack.
-            seed: random seed.
-
-        Returns:
-            A randomly transformed version of the input (same shape).
-        """
-        # x is a single image, so it doesn't have image number at index 0
-        img_row_axis = self.row_axis - 1
-        img_col_axis = self.col_axis - 1
-        img_time_axis = self.time_axis - 1
-        img_channel_axis = self.channel_axis - 1
-
-        if seed is not None:
-            np.random.seed(seed)
-
-        # use composition of homographies
-        # to generate final transform that needs to be applied
-        if self.rotation_range:
-            theta = np.deg2rad(
-                np.random.uniform(-self.rotation_range, self.rotation_range))
-        else:
-            theta = 0
-
-        if self.height_shift_range:
-            tx = np.random.uniform(-self.height_shift_range, self.height_shift_range)
-            if self.height_shift_range < 1:
-                tx *= x.shape[img_row_axis]
-        else:
-            tx = 0
->>>>>>> 94137322
 
         Args:
             x: 4D tensor, stack of images.
