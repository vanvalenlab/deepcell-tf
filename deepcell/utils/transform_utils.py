--- conflicted
+++ resolved
@@ -189,11 +189,8 @@
     maskstack = np.squeeze(mask)  # squeeze the channels
     maskstack = erode_edges(maskstack, erosion_width)
 
-<<<<<<< HEAD
     print("Outer distance sampling is {}".format(sampling))
 
-=======
->>>>>>> 2e6895a7
     distance = ndimage.distance_transform_edt(maskstack, sampling=sampling)
 
     # normalize by maximum distance
@@ -351,11 +348,8 @@
     mask = np.squeeze(mask)
     mask = erode_edges(mask, erosion_width)
 
-<<<<<<< HEAD
     print("Inner distance sampling is {}".format(sampling))
 
-=======
->>>>>>> 2e6895a7
     distance = ndimage.distance_transform_edt(mask, sampling=sampling)
     distance = distance.astype(K.floatx())
 
