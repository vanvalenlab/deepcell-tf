# Copyright 2016-2019 The Van Valen Lab at the California Institute of
# Technology (Caltech), with support from the Paul Allen Family Foundation,
# Google, & National Institutes of Health (NIH) under Grant U24CA224309-01.
# All rights reserved.
#
# Licensed under a modified Apache License, Version 2.0 (the "License");
# you may not use this file except in compliance with the License.
# You may obtain a copy of the License at
#
#     http://www.github.com/vanvalenlab/deepcell-tf/LICENSE
#
# The Work provided may be used for non-commercial academic purposes only.
# For any other use of the Work, including commercial use, please contact:
# vanvalenlab@gmail.com
#
# Neither the name of Caltech nor the names of its contributors may be used
# to endorse or promote products derived from this software without specific
# prior written permission.
#
# Unless required by applicable law or agreed to in writing, software
# distributed under the License is distributed on an "AS IS" BASIS,
# WITHOUT WARRANTIES OR CONDITIONS OF ANY KIND, either express or implied.
# See the License for the specific language governing permissions and
# limitations under the License.
# ==============================================================================
"""Utilities for generating RetinaNet Anchors"""
from __future__ import absolute_import
from __future__ import print_function
from __future__ import division

import itertools

import numpy as np
import tensorflow as tf
import itertools
from tensorflow.python.keras import backend as K
from tensorflow.python.framework import tensor_shape
# from cv2 import resize
from skimage.transform import resize

try:
    from deepcell.utils.compute_overlap import compute_overlap
except ImportError:
    compute_overlap = None


class AnchorParameters:
    """The parameteres that define how anchors are generated.

    Args:
        sizes: List of sizes to use. Each size corresponds to one feature level.
        strides: List of strides to use. Each stride correspond to one feature level.
        ratios: List of ratios to use per location in a feature map.
        scales: List of scales to use per location in a feature map.
    """
    def __init__(self, sizes, strides, ratios, scales):
        self.sizes = sizes
        self.strides = strides
        self.ratios = ratios
        self.scales = scales

    def num_anchors(self):
        return len(self.ratios) * len(self.scales)


# The default anchor parameters.
AnchorParameters.default = AnchorParameters(
    sizes=[32, 64, 128, 256, 512],
    strides=[8, 16, 32, 64, 128],
    ratios=np.array([0.5, 1, 2], K.floatx()),
    scales=np.array([2 ** 0, 2 ** (1.0 / 3.0), 2 ** (2.0 / 3.0)], K.floatx()),
)


def generate_anchor_params(pyramid_levels, anchor_size_dict,
                           ratios=AnchorParameters.default.ratios,
                           scales=AnchorParameters.default.scales):
    sizes = [anchor_size_dict[level] for level in pyramid_levels]
    strides = [2 ** int(level[1:]) for level in pyramid_levels]
    anchor_parameters = AnchorParameters(sizes, strides, ratios, scales)
    return anchor_parameters


def anchor_targets_bbox(anchors,
                        image_group,
                        annotations_group,
                        num_classes,
                        negative_overlap=0.4,
                        positive_overlap=0.5):
    """Generate anchor targets for bbox detection.

    Args:
        anchors: np.array of annotations of shape (N, 4) for (x1, y1, x2, y2).
        image_group: List of BGR images.
        annotations_group: List of annotations
            (np.array of shape (N, 5) for (x1, y1, x2, y2, label)).
        num_classes: Number of classes to predict.
        mask_shape: If the image is padded with zeros, mask_shape can be used
            to mark the relevant part of the image.
        negative_overlap: IoU overlap for negative anchors (all anchors with
            overlap < negative_overlap are negative).
        positive_overlap: IoU overlap or positive anchors (all anchors with
            overlap > positive_overlap are positive).

    Returns:
        labels_batch: batch that contains labels & anchor states
            (np.array of shape (batch_size, N, num_classes + 1), where N is the
            number of anchors for an image and the last column defines the
            anchor state (-1 for ignore, 0 for bg, 1 for fg).
        regression_batch: batch that contains bounding-box regression targets
            for an image & anchor states
            (np.array of shape (batch_size, N, 4 + 1), where N is the number of
            anchors for an image, the first 4 columns define regression targets
            for (x1, y1, x2, y2) and the last column defines anchor states
            (-1 for ignore, 0 for bg, 1 for fg).
    """
    if len(image_group) != len(annotations_group):
        raise ValueError('Images and annotations must be the same size. '
                         'Got Image size = %s and Annotation size = %s' %
                         (len(image_group), len(annotations_group)))
    elif len(annotations_group) == 0:
        raise ValueError('No data received to compute anchor targets.')
    for annotations in annotations_group:
        if 'bboxes' not in annotations:
            raise ValueError('Annotations should contain bboxes.')
        if 'labels' not in annotations:
            raise ValueError('Annotations should contain labels.')

    regress_shape = (image_group.shape[0], anchors.shape[0], 4 + 1)
    labels_shape = (image_group.shape[0], anchors.shape[0], num_classes + 1)

    regression_batch = np.zeros(regress_shape, dtype=K.floatx())
    labels_batch = np.zeros(labels_shape, dtype=K.floatx())

    # compute labels and regression targets
    for index, (image, annotations) in enumerate(zip(image_group, annotations_group)):
        if annotations['bboxes'].shape[0]:
            # obtain indices of gt annotations with the greatest overlap
            positive_indices, ignore_indices, argmax_overlaps_inds = compute_gt_annotations(
                anchors, annotations['bboxes'], negative_overlap, positive_overlap)

            labels_batch[index, ignore_indices, -1] = -1
            labels_batch[index, positive_indices, -1] = 1

            regression_batch[index, ignore_indices, -1] = -1
            regression_batch[index, positive_indices, -1] = 1

            # compute target class labels
            labels_batch[
                index,
                positive_indices,
                annotations['labels'][argmax_overlaps_inds[positive_indices]].astype(int)
            ] = 1

            regression_batch[index, :, :-1] = bbox_transform(
                anchors, annotations['bboxes'][argmax_overlaps_inds, :])

        # ignore annotations outside of image
        if image.shape:
            anchors_centers = np.vstack([
                (anchors[:, 0] + anchors[:, 2]) / 2,
                (anchors[:, 1] + anchors[:, 3]) / 2
            ]).T

            indices = np.logical_or(anchors_centers[:, 0] >= image.shape[1],
                                    anchors_centers[:, 1] >= image.shape[0])

            labels_batch[index, indices, -1] = -1
            regression_batch[index, indices, -1] = -1

    return regression_batch, labels_batch


def compute_gt_annotations(anchors,
                           annotations,
                           negative_overlap=0.4,
                           positive_overlap=0.5):
    """Obtain indices of gt annotations with the greatest overlap.

    Args:
        anchors: np.array of annotations of shape (N, 4) for (x1, y1, x2, y2).
        annotations: np.array of shape (N, 5) for (x1, y1, x2, y2, label).
        negative_overlap: IoU overlap for negative anchors
            (all anchors with overlap < negative_overlap are negative).
        positive_overlap: IoU overlap or positive anchors
            (all anchors with overlap > positive_overlap are positive).

    Returns:
        positive_indices: indices of positive anchors
        ignore_indices: indices of ignored anchors
        argmax_overlaps_inds: ordered overlaps indices
    """
    if compute_overlap is None:
        raise ImportError('To use `compute_overlap`, the C extensions must be '
                          'built using `python setup.py build_ext --inplace`')
    overlaps = compute_overlap(
        anchors.astype('float64'), annotations.astype('float64'))
    argmax_overlaps_inds = np.argmax(overlaps, axis=1)
    max_overlaps = overlaps[np.arange(overlaps.shape[0]), argmax_overlaps_inds]

    # assign "dont care" labels
    positive_indices = max_overlaps >= positive_overlap
    ignore_indices = (max_overlaps > negative_overlap) & ~positive_indices

    return positive_indices, ignore_indices, argmax_overlaps_inds

def flattenList(data):
    results = []
    for rec in data:
        if isinstance(rec, list):
            results.extend(rec)
            results = flattenList(results)
        else:
            results.append(rec)
    return results

def flatten_list(data):
    results = []
    for rec in data:
        if isinstance(rec, list):
            results.extend(rec)
            results = flatten_list(results)
        else:
            results.append(rec)
    return results


def layer_shapes(image_shape, model):
    """Compute layer shapes given input image shape and the model.

    Args:
        image_shape: The shape of the image.
        model: The model to use for computing how the image shape is
            transformed in the pyramid.

    Returns:
        A dictionary mapping layer names to image shapes.
    """
    if isinstance(image_shape, tensor_shape.TensorShape):
        image_shape = tuple(image_shape.as_list())

    shape = {model.layers[0].name: (None,) + image_shape}

    for layer in model.layers[1:]:
        nodes = layer._inbound_nodes
        for node in nodes:
<<<<<<< HEAD
            inputs = [shape[lr.name] for lr in flatten_list([node.inbound_layers])]
=======
            inputs = [shape[lr.name] for lr in flattenList([node.inbound_layers])]
>>>>>>> 68a9e1b8
            if not inputs:
                continue
            i = inputs[0] if len(inputs) == 1 else inputs
            computed_shape = layer.compute_output_shape(i)
            if isinstance(computed_shape, tensor_shape.TensorShape):
                computed_shape = computed_shape.as_list()
            shape[layer.name] = tuple(computed_shape)

    return shape


def make_shapes_callback(model):
    """Make a function for getting the shape of the pyramid levels.

    Args:
        model: keras.Model to get shapes of pyramid levels
    """
    def get_shapes(image_shape, pyramid_levels):
        shape = layer_shapes(image_shape, model)
        # input_shape = tensor_shape.TensorShape(input_shape).as_list()
        image_shapes = []
        for l in pyramid_levels:
            image_shape = shape['P{}'.format(l)][1:3]
            image_shape = tensor_shape.TensorShape(image_shape)
            image_shapes.append(image_shape)
        return image_shapes

    return get_shapes


def guess_shapes(image_shape, pyramid_levels):
    """Guess shapes based on pyramid levels.

    Args:
        image_shape: The shape of the image.
        pyramid_levels: A list of what pyramid levels are used.

    Returns:
        A list of image shapes at each pyramid level.
    """
    image_shape = np.array(image_shape[:2])
    image_shapes = []
    for x in pyramid_levels:
        im_shape = (image_shape + 2 ** x - 1) // (2 ** x)
        im_shape = tensor_shape.TensorShape(im_shape)
        image_shapes.append(im_shape)
    return image_shapes


def anchors_for_shape(image_shape,
                      pyramid_levels=None,
                      anchor_params=None,
                      shapes_callback=None):
    """Generators anchors for a given shape.

    Args:
        image_shape: The shape of the image.
        pyramid_levels: List of ints representing which pyramids to use
            (defaults to [3, 4, 5, 6, 7]).
        anchor_params: Struct containing anchor parameters.
            If None, default values are used.
        shapes_callback: Function to call for getting the shape of the image
            at different pyramid levels.

    Returns:
        np.array of shape (N, 4) containing the (x1, y1, x2, y2) coordinates
            for the anchors.
    """

    if pyramid_levels is None:
        pyramid_levels = [3, 4, 5, 6, 7]

    if anchor_params is None:
        anchor_params = AnchorParameters.default

    if shapes_callback is None:
        shapes_callback = guess_shapes
    image_shape = tensor_shape.TensorShape(image_shape)
    image_shapes = shapes_callback(image_shape, pyramid_levels)

    # compute anchors over all pyramid levels
    all_anchors = np.zeros((0, 4))
    for idx, p in enumerate(pyramid_levels):
        anchors = generate_anchors(
            base_size=anchor_params.sizes[idx],
            ratios=anchor_params.ratios,
            scales=anchor_params.scales
        )
        image_shape = image_shapes[idx].as_list()
        anchor_param = anchor_params.strides[idx]
        shifted_anchors = _shift(image_shape, anchor_param, anchors)
        all_anchors = np.append(all_anchors, shifted_anchors, axis=0)

    return all_anchors


def _shift(shape, stride, anchors):
    """Produce shifted anchors based on shape of the map and stride size.

    Args:
        shape: Shape to shift the anchors over.
        stride: Stride to shift the anchors with over the shape.
        anchors: The anchors to apply at each location.
    """

    # create a grid starting from half stride from the top left corner
    shift_x = (np.arange(0, shape[1]) + 0.5) * stride
    shift_y = (np.arange(0, shape[0]) + 0.5) * stride

    shift_x, shift_y = np.meshgrid(shift_x, shift_y)

    shifts = np.vstack((
        shift_x.ravel(), shift_y.ravel(),
        shift_x.ravel(), shift_y.ravel()
    )).transpose()

    # add A anchors (1, A, 4) to
    # cell C shifts (C, 1, 4) to get
    # shift anchors (C, A, 4)
    # reshape to (C*A, 4) shifted anchors
    A = anchors.shape[0]
    C = shifts.shape[0]
    all_anchors = (anchors.reshape((1, A, 4)) +
                   shifts.reshape((1, C, 4)).transpose((1, 0, 2)))
    all_anchors = all_anchors.reshape((C * A, 4))

    return all_anchors


def generate_anchors(base_size=16, ratios=None, scales=None):
    """Generate anchor (reference) windows by enumerating aspect ratios X
    scales w.r.t. a reference window.
    """

    if ratios is None:
        ratios = AnchorParameters.default.ratios

    if scales is None:
        scales = AnchorParameters.default.scales

    num_anchors = len(ratios) * len(scales)

    # initialize output anchors
    anchors = np.zeros((num_anchors, 4), dtype=K.floatx())

    # scale base_size
    anchors[:, 2:] = base_size * np.tile(scales, (2, len(ratios))).T

    # compute areas of anchors
    areas = anchors[:, 2] * anchors[:, 3]

    # correct for ratios
    anchors[:, 2] = np.sqrt(areas / np.repeat(ratios, len(scales)))
    anchors[:, 3] = anchors[:, 2] * np.repeat(ratios, len(scales))

    # transform from (x_ctr, y_ctr, w, h) -> (x1, y1, x2, y2)
    anchors[:, 0::2] -= np.tile(anchors[:, 2] * 0.5, (2, 1)).T
    anchors[:, 1::2] -= np.tile(anchors[:, 3] * 0.5, (2, 1)).T

    return anchors


def bbox_transform(anchors, gt_boxes, mean=None, std=None):
    """Compute bounding-box regression targets for an image."""

    if mean is None:
        mean = np.array([0, 0, 0, 0])
    if std is None:
        std = np.array([0.2, 0.2, 0.2, 0.2])

    if isinstance(mean, (list, tuple)):
        mean = np.array(mean)
    elif not isinstance(mean, np.ndarray):
        raise ValueError('Expected mean to be a np.ndarray, list or tuple. '
                         'Received: {}'.format(type(mean)))

    if isinstance(std, (list, tuple)):
        std = np.array(std)
    elif not isinstance(std, np.ndarray):
        raise ValueError('Expected std to be a np.ndarray, list or tuple. '
                         'Received: {}'.format(type(std)))

    anchor_widths = anchors[:, 2] - anchors[:, 0]
    anchor_heights = anchors[:, 3] - anchors[:, 1]

    targets_dx1 = (gt_boxes[:, 0] - anchors[:, 0]) / anchor_widths
    targets_dy1 = (gt_boxes[:, 1] - anchors[:, 1]) / anchor_heights
    targets_dx2 = (gt_boxes[:, 2] - anchors[:, 2]) / anchor_widths
    targets_dy2 = (gt_boxes[:, 3] - anchors[:, 3]) / anchor_heights

    targets = np.stack((targets_dx1, targets_dy1, targets_dx2, targets_dy2))
    targets = targets.T

    targets = (targets - mean) / std

    return targets


def bbox_transform_inv(boxes, deltas, mean=None, std=None):
    """Applies deltas (usually regression results) to boxes (usually anchors).

    Before applying the deltas to the boxes, the normalization that was
    previously applied (in the generator) has to be removed.
    The mean and std are the mean and std as applied in the generator.
    They are unnormalized in this function and then applied to the boxes.

    Args:
        boxes: np.array of shape (B, N, 4), where B is the batch size,
               N the number of boxes and 4 values for (x1, y1, x2, y2).
        deltas: np.array of same shape as boxes. These deltas
                (d_x1, d_y1, d_x2, d_y2) are a factor of the width/height.
        mean: The mean value used when computing deltas
              (defaults to [0, 0, 0, 0]).
        std: The standard deviation used when computing deltas
             (defaults to [0.2, 0.2, 0.2, 0.2]).

    Returns:
        A np.array of the same shape as boxes with deltas applied to each box.
        The mean and std are used during training to normalize the
        regression values (networks love normalization).
    """
    if mean is None:
        mean = [0, 0, 0, 0]
    if std is None:
        std = [0.2, 0.2, 0.2, 0.2]

    width = boxes[:, :, 2] - boxes[:, :, 0]
    height = boxes[:, :, 3] - boxes[:, :, 1]

    x1 = boxes[:, :, 0] + (deltas[:, :, 0] * std[0] + mean[0]) * width
    y1 = boxes[:, :, 1] + (deltas[:, :, 1] * std[1] + mean[1]) * height
    x2 = boxes[:, :, 2] + (deltas[:, :, 2] * std[2] + mean[2]) * width
    y2 = boxes[:, :, 3] + (deltas[:, :, 3] * std[3] + mean[3]) * height

    pred_boxes = K.stack([x1, y1, x2, y2], axis=2)

    return pred_boxes


def shift(shape, stride, anchors):
    """Produce shifted anchors based on shape of the map and stride size.

    Args:
        shape: Shape to shift the anchors over.
        stride: Stride to shift the anchors with over the shape.
        anchors: The anchors to apply at each location.

    Returns:
        shifted anchors
    """
    shift_x = (K.arange(0, shape[1], dtype=K.floatx()) +
               K.constant(0.5, dtype=K.floatx())) * stride
    shift_y = (K.arange(0, shape[0], dtype=K.floatx()) +
               K.constant(0.5, dtype=K.floatx())) * stride

    shift_x, shift_y = tf.meshgrid(shift_x, shift_y)
    shift_x = K.reshape(shift_x, [-1])
    shift_y = K.reshape(shift_y, [-1])

    shifts = K.stack([
        shift_x,
        shift_y,
        shift_x,
        shift_y
    ], axis=0)

    shifts = K.transpose(shifts)
    number_of_anchors = K.shape(anchors)[0]

    k = K.shape(shifts)[0]  # number of base points = feat_h * feat_w

    shifts = K.cast(K.reshape(shifts, [k, 1, 4]), K.floatx())
    shifted_anchors = K.reshape(anchors, [1, number_of_anchors, 4]) + shifts
    shifted_anchors = K.reshape(shifted_anchors, [k * number_of_anchors, 4])

    return shifted_anchors


def compute_iou(a, b):
    """Computes the IoU overlap of boxes in a and b.
    Args:
        a: (N, H, W) ndarray of float
        b: (K, H, W) ndarray of float
    Returns
        overlaps: (N, K) ndarray of overlap between boxes and query_boxes
    """
    intersection = np.zeros((a.shape[0], b.shape[0]))
    union = np.zeros((a.shape[0], b.shape[0]))
    for index, mask in enumerate(a):
        intersection[index, :] = np.sum(np.count_nonzero(np.logical_and(b, mask), axis=1), axis=1)
        union[index, :] = np.sum(np.count_nonzero(b + mask, axis=1), axis=1)

    return intersection / union


def overlap(a, b):
    """Computes the IoU overlap of boxes in a and b.

    Args:
        a: np.array of shape (N, 4) of boxes.
        b: np.array of shape (K, 4) of boxes.

    Returns:
        A np.array of shape (N, K) of overlap between boxes from a and b.
    """
    area = (b[:, 2] - b[:, 0]) * (b[:, 3] - b[:, 1])

    iw = K.minimum(K.expand_dims(a[:, 2], axis=1), b[:, 2]) - \
        K.maximum(K.expand_dims(a[:, 0], axis=1), b[:, 0])
    ih = K.minimum(K.expand_dims(a[:, 3], axis=1), b[:, 3]) - \
        K.maximum(K.expand_dims(a[:, 1], axis=1), b[:, 1])

    iw = K.maximum(iw, 0)
    ih = K.maximum(ih, 0)

    ua = K.expand_dims((a[:, 2] - a[:, 0]) * (a[:, 3] - a[:, 1]), axis=1) + \
        area - iw * ih
    ua = K.maximum(ua, K.epsilon())

    intersection = iw * ih

    return intersection / ua


def _compute_ap(recall, precision):
    """Compute the average precision, given the recall and precision curves.

    Code originally from https://github.com/rbgirshick/py-faster-rcnn.

    Args:
        recall: The recall curve (list).
        precision: The precision curve (list).
    Returns:
        The average precision as computed in py-faster-rcnn.
    """
    # correct AP calculation
    # first append sentinel values at the end
    mrec = np.concatenate(([0.], recall, [1.]))
    mpre = np.concatenate(([0.], precision, [0.]))

    # compute the precision envelope
    for i in range(mpre.size - 1, 0, -1):
        mpre[i - 1] = np.maximum(mpre[i - 1], mpre[i])

    # to calculate area under PR curve, look for points
    # where X axis (recall) changes value
    i = np.where(mrec[1:] != mrec[:-1])[0]

    # and sum (\Delta recall) * prec
    ap = np.sum((mrec[i + 1] - mrec[i]) * mpre[i + 1])
    return ap


def _get_detections(generator,
                    model,
                    score_threshold=0.05,
                    max_detections=100):
    """Get the detections from the model using the generator.

    The result is a list of lists such that the size is:
        all_detections[num_images][num_classes] = detections[num_detections, 4 + num_classes]

    Args:
        generator: The generator used to run images through the model.
        model: The model to run on the images.
        score_threshold: The score confidence threshold to use.
        max_detections: The maximum number of detections to use per image.
    Returns:
        A list of lists containing the detections for each image in the generator.
    """
    all_detections = [[None for i in range(generator.num_classes)]
                      for j in range(generator.y.shape[0])]

    all_masks = [[None for i in range(generator.num_classes)]
                 for j in range(generator.y.shape[0])]

    for i in range(generator.y.shape[0]):
        # raw_image = generator.load_image(i)
        # image = generator.preprocess_image(raw_image.copy())
        # image, scale = generator.resize_image(image)
        image = generator.x[i]

        # run network
        results = model.predict_on_batch(np.expand_dims(image, axis=0))

        if generator.panoptic:
            num_semantic_outputs = len(generator.y_semantic_list)
<<<<<<< HEAD
            boxes = results[-num_semantic_outputs - 3]
            scores = results[-num_semantic_outputs - 2]
            labels = results[-num_semantic_outputs - 1]
            semantic = results[-num_semantic_outputs:]
            if generator.include_masks:
                boxes = results[-num_semantic_outputs - 4]
                scores = results[-num_semantic_outputs - 3]
                labels = results[-num_semantic_outputs - 2]
                masks = results[-num_semantic_outputs - 1]
=======
            boxes = results[-num_semantic_outputs-3]
            scores = results[-num_semantic_outputs-2] 
            labels = results[-num_semantic_outputs-1]
            semantic = results[-num_semantic_outputs:]
            if generator.include_masks:
                boxes = results[-num_semantic_outputs-4]
                scores = results[-num_semantic_outputs-3]
                labels = results[-num_semantic_outputs-2]
                masks = results[-num_semantic_outputs-1]
>>>>>>> 68a9e1b8
                semantic = results[-num_semantic_outputs]
        elif generator.include_masks:
            boxes = results[-4]
            scores = results[-3]
            labels = results[-2]
            masks = results[-1]
        else:
            boxes, scores, labels = results[0:3]

        # correct boxes for image scale
        # boxes = boxes / scale

        # select indices which have a score above the threshold
        indices = np.where(scores[0, :] > score_threshold)[0]

        # select those scores
        scores = scores[0][indices]

        # find the order with which to sort the scores
        scores_sort = np.argsort(-scores)[:max_detections]

        # select detections
        image_boxes = boxes[0, indices[scores_sort], :]
        image_scores = scores[scores_sort]
        image_labels = labels[0, indices[scores_sort]]

        image_detections = np.concatenate([
            image_boxes,
            np.expand_dims(image_scores, axis=1),
            np.expand_dims(image_labels, axis=1)
        ], axis=1)

        # copy detections to all_detections
        for label in range(generator.num_classes):
            imd = image_detections[image_detections[:, -1] == label, :-1]
            all_detections[i][label] = imd

        if generator.include_masks:
            image_masks = masks[0, indices[scores_sort], :, :, image_labels]
            for label in range(generator.num_classes):
                imm = image_masks[image_detections[:, -1] == label, ...]
                all_masks[i][label] = imm

    return all_detections, all_masks


def _get_annotations(generator):
    """Get the ground truth annotations from the generator.

    The result is a list of lists such that the size is:
        all_detections[num_images][num_classes] = annotations[num_detections, 5]

    Args:
        generator : The generator used to retrieve ground truth annotations.
    Returns:
        A list of lists containing the annotations for each image in the generator.
    """
    all_annotations = [[None for i in range(generator.num_classes)]
                       for j in range(generator.y.shape[0])]

    all_masks = [[None for i in range(generator.num_classes)]
                 for j in range(generator.y.shape[0])]

    for i in range(generator.y.shape[0]):
        # load the annotations
        annotations = generator.load_annotations(generator.y[i])

        if generator.include_masks:
            annotations['masks'] = np.stack(annotations['masks'], axis=0)

        # copy detections to all_annotations
        for label in range(generator.num_classes):
            imb = annotations['bboxes'][annotations['labels'] == label, :].copy()
            all_annotations[i][label] = imb
            if generator.include_masks:
                imm = annotations['masks'][annotations['labels'] == label, ..., 0].copy()
                all_masks[i][label] = imm

    return all_annotations, all_masks


def evaluate(generator, model,
             iou_threshold=0.5,
             score_threshold=0.05,
             max_detections=100):
    """Evaluate a given dataset using a given model.

    Args:
        generator: The generator that represents the dataset to evaluate.
        model: The model to evaluate.
        iou_threshold: The threshold used to consider when a detection
            is positive or negative.
        score_threshold: The score confidence threshold to use for detections.
        max_detections: The maximum number of detections to use per image.
    Returns:
        A dict mapping class names to mAP scores.
    """
    # gather all detections and annotations
    all_detections, _ = _get_detections(
        generator, model,
        score_threshold=score_threshold,
        max_detections=max_detections)

    all_annotations, _ = _get_annotations(generator)
    average_precisions = {}

    # all_detections = pickle.load(open('all_detections.pkl', 'rb'))
    # all_annotations = pickle.load(open('all_annotations.pkl', 'rb'))
    # pickle.dump(all_detections, open('all_detections.pkl', 'wb'))
    # pickle.dump(all_annotations, open('all_annotations.pkl', 'wb'))

    # process detections and annotations
    for label in range(generator.num_classes):
        false_positives = np.zeros((0,))
        true_positives = np.zeros((0,))
        scores = np.zeros((0,))
        num_annotations = 0.0

        for i in range(generator.y.shape[0]):
            detections = all_detections[i][label]
            annotations = all_annotations[i][label]
            num_annotations += annotations.shape[0]
            detected = []

            for d in detections:
                scores = np.append(scores, d[4])

                if annotations.shape[0] == 0:
                    false_positives = np.append(false_positives, 1)
                    true_positives = np.append(true_positives, 0)
                    continue

                # type `double` is required for `compute_overlap`
                annotations = annotations.astype('double')
                overlaps = compute_overlap(np.expand_dims(d, axis=0), annotations)
                assigned = np.argmax(overlaps, axis=1)
                max_overlap = overlaps[0, assigned]

                if max_overlap >= iou_threshold and assigned not in detected:
                    false_positives = np.append(false_positives, 0)
                    true_positives = np.append(true_positives, 1)
                    detected.append(assigned)
                else:
                    false_positives = np.append(false_positives, 1)
                    true_positives = np.append(true_positives, 0)

        # no annotations -> AP for this class is 0 (is this correct?)
        if num_annotations == 0:
            average_precisions[label] = 0, 0
            continue

        # sort by score
        indices = np.argsort(-scores)
        false_positives = false_positives[indices]
        true_positives = true_positives[indices]

        # compute false positives and true positives
        false_positives = np.cumsum(false_positives)
        true_positives = np.cumsum(true_positives)

        # compute recall and precision
        recall = true_positives / num_annotations
        precision = true_positives / np.maximum(true_positives + false_positives,
                                                np.finfo(np.float64).eps)

        # compute average precision
        average_precision = _compute_ap(recall, precision)
        average_precisions[label] = average_precision, num_annotations

    return average_precisions


def evaluate_mask(generator, model,
                  iou_threshold=0.5,
                  score_threshold=0.05,
                  max_detections=100,
                  binarize_threshold=0.5):
    """Evaluate a given dataset using a given model.

    Args:
        generator: The generator that represents the dataset to evaluate.
        model: The model to evaluate.
        iou_threshold: The threshold used to consider when a detection is
            positive or negative.
        score_threshold: The score confidence threshold to use for detections.
        max_detections: The maximum number of detections to use per image.
        binarize_threshold: Threshold to binarize the masks with.

    Returns:
        A dict mapping class names to mAP scores.
    """
    # gather all detections and annotations
    all_detections, all_masks = _get_detections(
        generator, model,
        score_threshold=score_threshold,
        max_detections=max_detections)
    all_annotations, all_gt_masks = _get_annotations(generator)
    average_precisions = {}

    # import pickle
    # pickle.dump(all_detections, open('all_detections.pkl', 'wb'))
    # pickle.dump(all_masks, open('all_masks.pkl', 'wb'))
    # pickle.dump(all_annotations, open('all_annotations.pkl', 'wb'))
    # pickle.dump(all_gt_masks, open('all_gt_masks.pkl', 'wb'))

    # process detections and annotations
    for label in range(generator.num_classes):
        false_positives = np.zeros((0,))
        true_positives = np.zeros((0,))
        scores = np.zeros((0,))
        num_annotations = 0.0

        for i in range(generator.y.shape[0]):
            detections = all_detections[i][label]
            masks = all_masks[i][label]
            annotations = all_annotations[i][label]
            gt_masks = all_gt_masks[i][label]
            num_annotations += annotations.shape[0]
            detected_annotations = []

            for d, mask in zip(detections, masks):
                box = d[:4].astype(int)
                scores = np.append(scores, d[4])

                if annotations.shape[0] == 0:
                    false_positives = np.append(false_positives, 1)
                    true_positives = np.append(true_positives, 0)
                    continue

                # resize to fit the box
                # mask = cv2.resize(mask, (box[2] - box[0], box[3] - box[1]))
                box_x = box[3] - box[1]
                box_y = box[2] - box[0]

                mask = resize(mask, (box_x, box_y))

                # binarize the mask
                mask = (mask > binarize_threshold).astype('uint8')

                # place mask in image frame
                mask_image = np.zeros_like(gt_masks[0])
                mask_image[box[1]:box[3], box[0]:box[2]] = mask
                mask = mask_image

                overlaps = compute_iou(np.expand_dims(mask, axis=0), gt_masks)

                assigned_annotation = np.argmax(overlaps, axis=1)
                max_overlap = overlaps[0, assigned_annotation]

                if max_overlap >= iou_threshold and \
                   assigned_annotation not in detected_annotations:
                    false_positives = np.append(false_positives, 0)
                    true_positives = np.append(true_positives, 1)
                    detected_annotations.append(assigned_annotation)
                else:
                    false_positives = np.append(false_positives, 1)
                    true_positives = np.append(true_positives, 0)

        # no annotations -> AP for this class is 0 (is this correct?)
        if num_annotations == 0:
            average_precisions[label] = 0, 0
            continue

        # sort by score
        indices = np.argsort(-scores)
        false_positives = false_positives[indices]
        true_positives = true_positives[indices]

        # compute false positives and true positives
        false_positives = np.cumsum(false_positives)
        true_positives = np.cumsum(true_positives)

        # compute recall and precision
        recall = true_positives / num_annotations
        precision = true_positives / np.maximum(true_positives + false_positives,
                                                np.finfo(np.float64).eps)

        # compute average precision
        average_precision = _compute_ap(recall, precision)
        average_precisions[label] = average_precision, num_annotations

    return average_precisions<|MERGE_RESOLUTION|>--- conflicted
+++ resolved
@@ -244,11 +244,7 @@
     for layer in model.layers[1:]:
         nodes = layer._inbound_nodes
         for node in nodes:
-<<<<<<< HEAD
             inputs = [shape[lr.name] for lr in flatten_list([node.inbound_layers])]
-=======
-            inputs = [shape[lr.name] for lr in flattenList([node.inbound_layers])]
->>>>>>> 68a9e1b8
             if not inputs:
                 continue
             i = inputs[0] if len(inputs) == 1 else inputs
@@ -636,7 +632,6 @@
 
         if generator.panoptic:
             num_semantic_outputs = len(generator.y_semantic_list)
-<<<<<<< HEAD
             boxes = results[-num_semantic_outputs - 3]
             scores = results[-num_semantic_outputs - 2]
             labels = results[-num_semantic_outputs - 1]
@@ -646,17 +641,6 @@
                 scores = results[-num_semantic_outputs - 3]
                 labels = results[-num_semantic_outputs - 2]
                 masks = results[-num_semantic_outputs - 1]
-=======
-            boxes = results[-num_semantic_outputs-3]
-            scores = results[-num_semantic_outputs-2] 
-            labels = results[-num_semantic_outputs-1]
-            semantic = results[-num_semantic_outputs:]
-            if generator.include_masks:
-                boxes = results[-num_semantic_outputs-4]
-                scores = results[-num_semantic_outputs-3]
-                labels = results[-num_semantic_outputs-2]
-                masks = results[-num_semantic_outputs-1]
->>>>>>> 68a9e1b8
                 semantic = results[-num_semantic_outputs]
         elif generator.include_masks:
             boxes = results[-4]
