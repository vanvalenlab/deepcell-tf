--- conflicted
+++ resolved
@@ -33,35 +33,14 @@
 
 import tensorflow as tf
 from tensorflow.python.keras import backend as K
-<<<<<<< HEAD
+from tensorflow.python.keras import applications
 from tensorflow.python.keras import utils as keras_utils
+from tensorflow.python.keras.backend import is_keras_tensor
 from tensorflow.python.keras.models import Model
 from tensorflow.python.keras.layers import Input, Conv2D, Conv3D, BatchNormalization
 from tensorflow.python.keras.layers import Activation, MaxPool2D, MaxPool3D
 from tensorflow.python.keras.layers import TimeDistributed, Lambda
-
-import keras_applications as applications
-
-try:
-    from tensorflow.python.keras.backend import is_keras_tensor
-except ImportError:
-    from tensorflow.python.keras._impl.keras.backend import is_keras_tensor
-
-try:
-    from tensorflow.python.keras.utils.layer_utils import get_source_inputs
-except ImportError:
-    try:
-        from tensorflow.python.keras.engine.network import get_source_inputs
-    except ImportError:  # tf1.8 uses the _impl directory
-        from tensorflow.python.keras._impl.keras.engine.network import get_source_inputs
-=======
-from tensorflow.python.keras import applications
-from tensorflow.python.keras.backend import is_keras_tensor
-from tensorflow.python.keras.models import Model
-from tensorflow.python.keras.layers import Input, Conv2D, Conv3D, BatchNormalization
-from tensorflow.python.keras.layers import Activation, MaxPool2D, MaxPool3D
 from tensorflow.python.keras.utils.layer_utils import get_source_inputs
->>>>>>> 55297d6a
 
 
 from tensorflow.python.keras import backend
@@ -144,7 +123,7 @@
     c3 = featurenet_block(c2, n_filters)  # 1/8 16x16
     c4 = featurenet_block(c3, n_filters)  # 1/16 8x8
     c5 = featurenet_block(c4, n_filters)  # 1/32 4x4
-    
+
 
 
     backbone_features = [c1, c2, c3, c4, c5]
@@ -201,8 +180,8 @@
     return model, output_dict
 
 
-def get_backbone(backbone, input_tensor=None, input_shape=None, 
-                        use_imagenet=False, return_dict=True, 
+def get_backbone(backbone, input_tensor=None, input_shape=None,
+                        use_imagenet=False, return_dict=True,
                         time_distribute=False, frames_per_batch=5, **kwargs):
     """Retrieve backbones - helper function for the construction of feature pyramid networks
         backbone: Name of the backbone to be retrieved. Options include featurenets, resnets
@@ -233,8 +212,8 @@
     resnet_v2_backbones = ['resnet50v2', 'resnet101v2', 'resnet151v2']
     resnext_backbones = ['resnext50', 'resnext101']
     nasnet_backbones = ['nasnet_large', 'nasnet_mobile']
-    efficientnet_backbones = ['efficientnetb0', 'efficientnetb1', 'efficientnetb2', 
-                            'efficientnetb3', 'efficientnetb4', 'efficientnetb6', 
+    efficientnet_backbones = ['efficientnetb0', 'efficientnetb1', 'efficientnetb2',
+                            'efficientnetb3', 'efficientnetb4', 'efficientnetb6',
                             'efficientnetb7']
 
     all_backbones = featurenet_backbones + vgg_backbones + densenet_backbones + mobilenet_backbones + resnet_backbones + resnet_v2_backbones + resnext_backbones + nasnet_backbones + efficientnet_backbones
@@ -510,15 +489,15 @@
             model_with_weights.save_weights('model_weights.h5')
             model.load_weights('model_weights.h5', by_name=True)
 
-        layer_names = ['block2a_expand_activation', 'block3a_expand_activation', 'block4a_expand_activation', 
+        layer_names = ['block2a_expand_activation', 'block3a_expand_activation', 'block4a_expand_activation',
                             'block6a_expand_activation', 'top_activation']
         layer_outputs = [model.get_layer(name=layer_name).output for layer_name in layer_names]
 
 
     if _backbone not in all_backbones:
         backbones = list(featurenet_backbones + densenet_backbones +
-                         resnet_backbones + resnext_backbones + resnet_v2_backbones + 
-                         vgg_backbones + nasnet_backbones + mobilenet_backbones + 
+                         resnet_backbones + resnext_backbones + resnet_v2_backbones +
+                         vgg_backbones + nasnet_backbones + mobilenet_backbones +
                          efficientnet_backbones)
         raise ValueError('Invalid value for `backbone`. Must be one of: %s' %
                          ', '.join(backbones))
@@ -526,7 +505,7 @@
     if time_distribute:
         ### Alternative method of coding this - time distributes the layer
         ### manually. Not sure which is faster
-        
+
         # Split = Lambda(lambda x: tf.split(x, frames_per_batch, axis=1))
         # Squeeze = Lambda(lambda x: tf.squeeze(x, axis=1))
         # Stack = Lambda(lambda x: K.stack(x, axis=1))
@@ -549,7 +528,7 @@
         time_distributed_outputs = []
         for out in layer_outputs:
             time_distributed_outputs.append(TimeDistributed(Model(model.input, out))(input_tensor))
-        
+
         layer_outputs = time_distributed_outputs
 
     output_dict = {}
