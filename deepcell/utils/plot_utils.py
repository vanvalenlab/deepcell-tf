# Copyright 2016-2019 The Van Valen Lab at the California Institute of
# Technology (Caltech), with support from the Paul Allen Family Foundation,
# Google, & National Institutes of Health (NIH) under Grant U24CA224309-01.
# All rights reserved.
#
# Licensed under a modified Apache License, Version 2.0 (the "License");
# you may not use this file except in compliance with the License.
# You may obtain a copy of the License at
#
#     http://www.github.com/vanvalenlab/deepcell-tf/LICENSE
#
# The Work provided may be used for non-commercial academic purposes only.
# For any other use of the Work, including commercial use, please contact:
# vanvalenlab@gmail.com
#
# Neither the name of Caltech nor the names of its contributors may be used
# to endorse or promote products derived from this software without specific
# prior written permission.
#
# Unless required by applicable law or agreed to in writing, software
# distributed under the License is distributed on an "AS IS" BASIS,
# WITHOUT WARRANTIES OR CONDITIONS OF ANY KIND, either express or implied.
# See the License for the specific language governing permissions and
# limitations under the License.
# ==============================================================================
"""Utilities plotting data"""

from __future__ import absolute_import
from __future__ import print_function
from __future__ import division

import os

import cv2
import numpy as np
import matplotlib.pyplot as plt
from matplotlib import animation
from tensorflow.python.keras import backend as K


<<<<<<< HEAD
def get_js_video(images, batch=0, channel=0, cmap='jet', vmin=0, vmax=None, interval=200):
=======
def get_js_video(images, batch=0, channel=0, cmap='jet',
                 vmin=0, vmax=0, interval=200, repeat_delay=1000):
>>>>>>> 8d99592c
    """Create a JavaScript video as HTML for visualizing 3D data as a movie

    Args:
        images (numpy.array): images to display as video
        batch (int): batch number of images to plot
        channel (int): channel index to plot
        vmin (int): lower end of data range covered by colormap
        vmax (int): upper end of data range covered by colormap

    Returns:
        str: JS HTML to display video
    """
    fig = plt.figure()

    ims = []
    plot_kwargs = {
        'animated': True,
        'cmap': cmap,
    }

<<<<<<< HEAD
    if vmax == None:
=======
    if vmax == 0:
>>>>>>> 8d99592c
        vmax = images.max()

    # TODO: do these not work for other cmaps?
    if cmap == 'cubehelix' or cmap == 'jet':
        plot_kwargs['vmin'] = vmin
        plot_kwargs['vmax'] = vmax

    for i in range(images.shape[1]):
        im = plt.imshow(images[batch, i, :, :, channel], **plot_kwargs)
        ims.append([im])

<<<<<<< HEAD
    ani = animation.ArtistAnimation(fig, ims, interval=interval, repeat_delay=1000)
=======
    ani = animation.ArtistAnimation(fig, ims, interval=interval, repeat_delay=repeat_delay)
>>>>>>> 8d99592c
    plt.close()
    return ani.to_jshtml()


def draw_box(image, box, color, thickness=2):
    """Draws a box on an image with a given color.

    Adapted from https://github.com/fizyr/keras-retinanet.

    Args:
        image (numpy.array): The image to draw on.
        box (int[]): A list of 4 elements (x1, y1, x2, y2).
        color (int[]): The color of the box.
        thickness (int): The thickness of the lines to draw a box with.
    """
    b = np.array(box).astype(int)
    cv2.rectangle(image, (b[0], b[1]), (b[2], b[3]), color, thickness, cv2.LINE_AA)


def draw_caption(image, box, caption):
    """Draws a caption above the box in an image.

    Adapted from https://github.com/fizyr/keras-retinanet.

    Args:
        image (numpy.array): The image to draw on.
        box (int[]): A list of 4 elements (x1, y1, x2, y2).
        caption (str): String containing the text to draw.
    """
    b = np.array(box).astype(int)
    cv2.putText(image, caption, (b[0], b[1] - 10),
                cv2.FONT_HERSHEY_PLAIN, 1, (0, 0, 0), 2)
    cv2.putText(image, caption, (b[0], b[1] - 10),
                cv2.FONT_HERSHEY_PLAIN, 1, (255, 255, 255), 1)


def draw_mask(image,
              box,
              mask,
              color=[31, 0, 255],
              binarize_threshold=0.5):
    """Draws a mask in a given box.

    Args:
        image (numpy.array): Three dimensional image to draw on.
        box (int[]): Vector of at least 4 values (x1, y1, x2, y2)
            representing a box in the image.
        mask (numpy.array): A 2D float mask which will be reshaped to the size
            of the box, binarized and drawn over the image.
        color (int[]): Color to draw the mask with. If the box has 5 values,
            the last value is assumed to be the label and used to
            construct a default color.
        binarize_threshold (float): Threshold used for binarizing the mask.
    """
    # resize to fit the box
    mask = mask.astype(np.float32)
    mask = cv2.resize(mask, (box[2] - box[0], box[3] - box[1]))

    # binarize the mask
    mask = (mask > binarize_threshold).astype('uint8')

    # draw the mask in the image
    mask_image = np.zeros((image.shape[0], image.shape[1]), 'uint8')
    mask_image[box[1]:box[3], box[0]:box[2]] = mask
    mask = mask_image

    # compute a nice border around the mask
    border = mask - cv2.erode(mask, np.ones((5, 5), 'uint8'), iterations=1)

    # apply color to the mask and border
    mask = (np.stack([mask] * 3, axis=2) * color).astype('uint8')
    border = (np.stack([border] * 3, axis=2) * (255, 255, 255)).astype('uint8')

    # draw the mask
    indices = np.where(mask != [0, 0, 0])
    _mask = 0.5 * image[indices[0], indices[1], :] + \
        0.5 * mask[indices[0], indices[1], :]
    image[indices[0], indices[1], :] = _mask

    # draw the border
    indices = np.where(border != [0, 0, 0])
    _border = 0.2 * image[indices[0], indices[1], :] + \
        0.8 * border[indices[0], indices[1], :]
    image[indices[0], indices[1], :] = _border


def draw_masks(image, boxes, scores, masks,
               color=[31, 0, 255],
               score_threshold=0.5,
               binarize_threshold=0.5):
    """Draws a list of masks given a list of boxes.

    Args:
        image (numpy.array): Three dimensional image to draw on.
        boxes (int[]): Matrix of shape (N, >=4)
            (at least 4 values: (x1, y1, x2, y2)) representing boxes
            in the image.
        scores (float[]): A list of N classification scores.
        masks (numpy.array): Matrix of shape (N, H, W) of N masks of shape (H, W)
            which will be reshaped to the size of the corresponding box,
            binarized and drawn over the image.
        color (int[]): Color or to draw the masks with.
        score_threshold (float): Threshold used for determining
            the masks to draw.
        binarize_threshold (float): Threshold used for binarizing the masks.
    """
    selection = np.where(scores > score_threshold)[0]

    for i in selection:
        if not any(b == -1 for b in boxes[i]):
            draw_mask(image, boxes[i].astype(int), masks[i], color=color,
                      binarize_threshold=binarize_threshold)


def draw_detections(image,
                    boxes,
                    scores,
                    labels,
                    color=[31, 0, 255],
                    label_to_name=None,
                    score_threshold=0.5):
    """Draws detections in an image.

    Adapted from https://github.com/fizyr/keras-retinanet.

    Args:
        image (numpy.array): The image to draw on.
        boxes (int[]): A [N, 4] matrix (x1, y1, x2, y2).
        scores (float[]): A list of N classification scores.
        labels (str[]): A list of N labels.
        color (int[]): The color of the boxes.
        label_to_name (function): (optional) Functor for mapping a
            label to a name.
        score_threshold (float): Threshold used for determining
            the detections to draw.
    """
    selection = np.where(scores > score_threshold)[0]

    for i in selection:
        draw_box(image, boxes[i, :], color=color)

        # draw labels
        name = label_to_name(labels[i]) if label_to_name else labels[i]
        caption = '{0}: {1:.2f}'.format(name, scores[i])
        draw_caption(image, boxes[i, :], caption)


def draw_annotations(image,
                     annotations,
                     color=[31, 0, 255],
                     label_to_name=None):
    """Draws annotations in an image.

    Adapted from https://github.com/fizyr/keras-retinanet.

    Args:
        image (numpy.array): The image to draw on.
        annotations (numpy.array): A [N, 5] matrix (x1, y1, x2, y2, label) or
            dictionary containing bboxes (shaped [N, 4])
            and labels (shaped [N]).
        color (int[]): The color of the boxes.
        label_to_name (function): (optional) Functor for mapping a
            label to a name.
    """
    if isinstance(annotations, np.ndarray):
        annotations = {'bboxes': annotations[:, :4], 'labels': annotations[:, 4]}

    assert 'bboxes' in annotations
    assert 'labels' in annotations
    assert annotations['bboxes'].shape[0] == annotations['labels'].shape[0]

    for i in range(annotations['bboxes'].shape[0]):
        label = annotations['labels'][i]
        caption = '{}'.format(label_to_name(label) if label_to_name else label)
        draw_caption(image, annotations['bboxes'][i], caption)
        draw_box(image, annotations['bboxes'][i], color=color)


def cf(x_coord, y_coord, sample_image):
    """Format x and y coordinates for printing

    Args:
        x_coord (int): X coordinate
        y_coord (int): y coordinate
        sample_image (numpy.array): Sample image for numpy arrays

    Returns:
        str: formatted coordinates (x, y, and z).
    """
    numrows, numcols = sample_image.shape
    col = int(x_coord + 0.5)
    row = int(y_coord + 0.5)
    if 0 <= col < numcols and 0 <= row < numrows:
        z_coord = sample_image[row, col]
        return 'x=%1.4f, y=%1.4f, z=%1.4f' % (x_coord, y_coord, z_coord)
    return 'x=%1.4f, y=%1.4f' % (x_coord, y_coord)


def plot_training_data_2d(X, y, max_plotted=5):
    data_format = K.image_data_format()
    if max_plotted > y.shape[0]:
        max_plotted = y.shape[0]

    label_axis = 1 if K.image_data_format() == 'channels_first' else -1

    fig, ax = plt.subplots(max_plotted, y.shape[label_axis] + 1, squeeze=False)

    for i in range(max_plotted):
        X_i = X[i, 0, :, :] if data_format == 'channels_first' else X[i, :, :, 0]
        ax[i, 0].imshow(X_i, cmap=plt.get_cmap('gray'), interpolation='nearest')

        def form_coord(x_coord, y_coord):
            return cf(x_coord, y_coord, X_i)

        ax[i, 0].format_coord = form_coord
        ax[i, 0].axes.get_xaxis().set_visible(False)
        ax[i, 0].axes.get_yaxis().set_visible(False)

        for j in range(1, y.shape[label_axis] + 1):
            y_k = y[i, j - 1, :, :] if data_format == 'channels_first' else y[i, :, :, j - 1]
            ax[i, j].imshow(y_k, cmap=plt.get_cmap('gray'), interpolation='nearest')
            ax[i, j].axes.get_xaxis().set_visible(False)
            ax[i, j].axes.get_yaxis().set_visible(False)

    plt.show()


def plot_training_data_3d(X, y, num_image_stacks, frames_to_display=5):
    """Plot 3D training data

    Args:
        X (numpy.array): Raw 3D data
        y (numpy.array): Labels for 3D data
        num_image_stacks (int): number of independent 3D examples to plot
        frames_to_display (int): number of frames of X and y to display
    """
    data_format = K.image_data_format()
    fig, ax = plt.subplots(num_image_stacks, frames_to_display + 1, squeeze=False)

    for i in range(num_image_stacks):
        X_i = X[i, 0, :, :] if data_format == 'channels_first' else X[i, :, :, 0]
        ax[i, 0].imshow(X_i, cmap=plt.get_cmap('gray'), interpolation='nearest')

        def form_coord(x_coord, y_coord):
            return cf(x_coord, y_coord, X_i)

        ax[i, 0].format_coord = form_coord
        ax[i, 0].axes.get_xaxis().set_visible(False)
        ax[i, 0].axes.get_yaxis().set_visible(False)

        for j in range(frames_to_display):
            y_j = y[i, j, :, :] if data_format == 'channels_first' else y[i, :, :, j]
            ax[i, j + 1].imshow(y_j, cmap=plt.get_cmap('gray'), interpolation='nearest')
            ax[i, j + 1].axes.get_xaxis().set_visible(False)
            ax[i, j + 1].axes.get_yaxis().set_visible(False)
    plt.show()


def plot_error(loss_hist_file, saved_direc, plot_name):
    """Plot the training and validation error from the npz file

    Args:
        loss_hist_file (str): full path to .npz loss history file
        saved_direc (str): full path to directory where the plot is saved
        plot_name (str): the name of plot
    """
    loss_history = np.load(loss_hist_file)
    loss_history = loss_history['loss_history'][()]

    err = np.subtract(1, loss_history['acc'])
    val_err = np.subtract(1, loss_history['val_acc'])

    epoch = np.arange(1, len(err) + 1, 1)
    plt.plot(epoch, err)
    plt.plot(epoch, val_err)
    plt.title('Model Error')
    plt.xlabel('Epoch')
    plt.ylabel('Model Error')
    plt.legend(['Training error', 'Validation error'], loc='upper right')

    filename = os.path.join(saved_direc, plot_name)
    plt.savefig(filename, format='pdf')<|MERGE_RESOLUTION|>--- conflicted
+++ resolved
@@ -38,12 +38,8 @@
 from tensorflow.python.keras import backend as K
 
 
-<<<<<<< HEAD
-def get_js_video(images, batch=0, channel=0, cmap='jet', vmin=0, vmax=None, interval=200):
-=======
 def get_js_video(images, batch=0, channel=0, cmap='jet',
                  vmin=0, vmax=0, interval=200, repeat_delay=1000):
->>>>>>> 8d99592c
     """Create a JavaScript video as HTML for visualizing 3D data as a movie
 
     Args:
@@ -64,11 +60,7 @@
         'cmap': cmap,
     }
 
-<<<<<<< HEAD
-    if vmax == None:
-=======
     if vmax == 0:
->>>>>>> 8d99592c
         vmax = images.max()
 
     # TODO: do these not work for other cmaps?
@@ -80,11 +72,7 @@
         im = plt.imshow(images[batch, i, :, :, channel], **plot_kwargs)
         ims.append([im])
 
-<<<<<<< HEAD
-    ani = animation.ArtistAnimation(fig, ims, interval=interval, repeat_delay=1000)
-=======
     ani = animation.ArtistAnimation(fig, ims, interval=interval, repeat_delay=repeat_delay)
->>>>>>> 8d99592c
     plt.close()
     return ani.to_jshtml()
 
