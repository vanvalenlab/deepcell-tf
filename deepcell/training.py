# Copyright 2016-2019 The Van Valen Lab at the California Institute of
# Technology (Caltech), with support from the Paul Allen Family Foundation,
# Google, & National Institutes of Health (NIH) under Grant U24CA224309-01.
# All rights reserved.
#
# Licensed under a modified Apache License, Version 2.0 (the "License");
# you may not use this file except in compliance with the License.
# You may obtain a copy of the License at
#
#     http://www.github.com/vanvalenlab/deepcell-tf/LICENSE
#
# The Work provided may be used for non-commercial academic purposes only.
# For any other use of the Work, including commercial use, please contact:
# vanvalenlab@gmail.com
#
# Neither the name of Caltech nor the names of its contributors may be used
# to endorse or promote products derived from this software without specific
# prior written permission.
#
# Unless required by applicable law or agreed to in writing, software
# distributed under the License is distributed on an "AS IS" BASIS,
# WITHOUT WARRANTIES OR CONDITIONS OF ANY KIND, either express or implied.
# See the License for the specific language governing permissions and
# limitations under the License.
# ==============================================================================
"""Functions for training convolutional neural networks"""

from __future__ import absolute_import
from __future__ import print_function
from __future__ import division

import datetime
import os

import numpy as np
import tensorflow as tf
from tensorflow.python.keras import backend as K
from tensorflow.python.keras import callbacks
from tensorflow.python.keras.optimizers import SGD

from deepcell import losses
from deepcell import image_generators
from deepcell.callbacks import RedirectModel, Evaluate
from deepcell.model_zoo import retinanet_bbox
from deepcell.utils.retinanet_anchor_utils import make_shapes_callback
from deepcell.utils.retinanet_anchor_utils import guess_shapes
from deepcell.utils.retinanet_anchor_utils import evaluate
from deepcell.utils import train_utils
from deepcell.utils import tracking_utils
from deepcell.utils.data_utils import get_data
from deepcell.utils.train_utils import rate_scheduler


def train_model_sample(model,
                       dataset,
                       expt='',
                       test_size=.1,
                       n_epoch=10,
                       batch_size=32,
                       num_gpus=None,
                       transform=None,
                       window_size=None,
                       balance_classes=True,
                       max_class_samples=None,
                       log_dir='/data/tensorboard_logs',
                       model_dir='/data/models',
                       model_name=None,
                       focal=False,
                       gamma=0.5,
                       optimizer=SGD(lr=0.01, decay=1e-6, momentum=0.9, nesterov=True),
                       lr_sched=rate_scheduler(lr=0.01, decay=0.95),
                       rotation_range=0,
                       flip=False,
                       shear=0,
                       zoom_range=0,
                       seed=None,
                       **kwargs):
    is_channels_first = K.image_data_format() == 'channels_first'

    if model_name is None:
        todays_date = datetime.datetime.now().strftime('%Y-%m-%d')
        data_name = os.path.splitext(os.path.basename(dataset))[0]
        model_name = '{}_{}_{}'.format(todays_date, data_name, expt)
    model_path = os.path.join(model_dir, '{}.h5'.format(model_name))
    loss_path = os.path.join(model_dir, '{}.npz'.format(model_name))

    train_dict, test_dict = get_data(dataset, test_size=test_size, seed=seed)

    n_classes = model.layers[-1].output_shape[1 if is_channels_first else -1]

    # the data, shuffled and split between train and test sets
    print('X_train shape:', train_dict['X'].shape)
    print('y_train shape:', train_dict['y'].shape)
    print('X_test shape:', test_dict['X'].shape)
    print('y_test shape:', test_dict['y'].shape)
    print('Output Shape:', model.layers[-1].output_shape)
    print('Number of Classes:', n_classes)

    def loss_function(y_true, y_pred):
        if isinstance(transform, str) and transform.lower() == 'disc':
            return losses.discriminative_instance_loss(y_true, y_pred)
        if focal:
            return losses.weighted_focal_loss(
                y_true, y_pred, gamma=gamma, n_classes=n_classes)
        return losses.weighted_categorical_crossentropy(
            y_true, y_pred, n_classes=n_classes)

    if num_gpus is None:
        num_gpus = train_utils.count_gpus()

    if num_gpus >= 2:
        batch_size = batch_size * num_gpus
        model = train_utils.MultiGpuModel(model, num_gpus)

    print('Training on {} GPUs'.format(num_gpus))

    model.compile(loss=loss_function, optimizer=optimizer, metrics=['accuracy'])

    if train_dict['X'].ndim == 4:
        DataGenerator = image_generators.SampleDataGenerator
        window_size = window_size if window_size else (30, 30)
    elif train_dict['X'].ndim == 5:
        DataGenerator = image_generators.SampleMovieDataGenerator
        window_size = window_size if window_size else (30, 30, 3)
    else:
        raise ValueError('Expected `X` to have ndim 4 or 5. Got',
                         train_dict['X'].ndim)

    # this will do preprocessing and realtime data augmentation
    datagen = DataGenerator(
        rotation_range=rotation_range,
        shear_range=shear,
        zoom_range=zoom_range,
        horizontal_flip=flip,
        vertical_flip=flip)

    # no validation augmentation
    datagen_val = DataGenerator(
        rotation_range=0,
        shear_range=0,
        zoom_range=0,
        horizontal_flip=0,
        vertical_flip=0)

    train_data = datagen.flow(
        train_dict,
        seed=seed,
        batch_size=batch_size,
        transform=transform,
        transform_kwargs=kwargs,
        window_size=window_size,
        balance_classes=balance_classes,
        max_class_samples=max_class_samples)

    val_data = datagen_val.flow(
        test_dict,
        seed=seed,
        batch_size=batch_size,
        transform=transform,
        transform_kwargs=kwargs,
        window_size=window_size,
        balance_classes=False,
        max_class_samples=max_class_samples)

    # fit the model on the batches generated by datagen.flow()
    loss_history = model.fit_generator(
        train_data,
        steps_per_epoch=train_data.y.shape[0] // batch_size,
        epochs=n_epoch,
        validation_data=val_data,
        validation_steps=val_data.y.shape[0] // batch_size,
        callbacks=[
            callbacks.LearningRateScheduler(lr_sched),
            callbacks.ModelCheckpoint(
                model_path, monitor='val_loss', verbose=1,
                save_best_only=True, save_weights_only=num_gpus >= 2),
            callbacks.TensorBoard(log_dir=os.path.join(log_dir, model_name))
        ])

    np.savez(loss_path, loss_history=loss_history.history)

    return model


def train_model_conv(model,
                     dataset,
                     expt='',
                     test_size=.1,
                     n_epoch=10,
                     batch_size=1,
                     num_gpus=None,
                     frames_per_batch=5,
                     transform=None,
                     optimizer=SGD(lr=0.01, decay=1e-6, momentum=0.9, nesterov=True),
                     log_dir='/data/tensorboard_logs',
                     model_dir='/data/models',
                     model_name=None,
                     focal=False,
                     gamma=0.5,
                     lr_sched=rate_scheduler(lr=0.01, decay=0.95),
                     rotation_range=0,
                     flip=True,
                     shear=0,
                     zoom_range=0,
                     seed=None,
                     **kwargs):
    is_channels_first = K.image_data_format() == 'channels_first'

    if model_name is None:
        todays_date = datetime.datetime.now().strftime('%Y-%m-%d')
        data_name = os.path.splitext(os.path.basename(dataset))[0]
        model_name = '{}_{}_{}'.format(todays_date, data_name, expt)
    model_path = os.path.join(model_dir, '{}.h5'.format(model_name))
    loss_path = os.path.join(model_dir, '{}.npz'.format(model_name))

    train_dict, test_dict = get_data(dataset, test_size=test_size, seed=seed)

    n_classes = model.layers[-1].output_shape[1 if is_channels_first else -1]
    # the data, shuffled and split between train and test sets
    print('X_train shape:', train_dict['X'].shape)
    print('y_train shape:', train_dict['y'].shape)
    print('X_test shape:', test_dict['X'].shape)
    print('y_test shape:', test_dict['y'].shape)
    print('Output Shape:', model.layers[-1].output_shape)
    print('Number of Classes:', n_classes)

    def loss_function(y_true, y_pred):
        if isinstance(transform, str) and transform.lower() == 'disc':
            return losses.discriminative_instance_loss(y_true, y_pred)
        if focal:
            return losses.weighted_focal_loss(
                y_true, y_pred, gamma=gamma, n_classes=n_classes)
        return losses.weighted_categorical_crossentropy(
            y_true, y_pred, n_classes=n_classes)

    if num_gpus is None:
        num_gpus = train_utils.count_gpus()

    if num_gpus >= 2:
        batch_size = batch_size * num_gpus
        model = train_utils.MultiGpuModel(model, num_gpus)

    print('Training on {} GPUs'.format(num_gpus))

    model.compile(loss=loss_function, optimizer=optimizer, metrics=['accuracy'])

    if isinstance(model.output_shape, list):
        skip = len(model.output_shape) - 1
    else:
        skip = None

    if train_dict['X'].ndim == 4:
        DataGenerator = image_generators.ImageFullyConvDataGenerator
    elif train_dict['X'].ndim == 5:
        DataGenerator = image_generators.MovieDataGenerator
    else:
        raise ValueError('Expected `X` to have ndim 4 or 5. Got',
                         train_dict['X'].ndim)

    if num_gpus >= 2:
        # Each GPU must have at least one validation example
        if test_dict['y'].shape[0] < num_gpus:
            raise ValueError('Not enough validation data for {} GPUs. '
                             'Received {} validation sample.'.format(
                                 test_dict['y'].shape[0], num_gpus))

        # When using multiple GPUs and skip_connections,
        # the training data must be evenly distributed across all GPUs
        num_train = train_dict['y'].shape[0]
        nb_samples = num_train - num_train % batch_size
        if nb_samples:
            train_dict['y'] = train_dict['y'][:nb_samples]
            train_dict['X'] = train_dict['X'][:nb_samples]

    # this will do preprocessing and realtime data augmentation
    datagen = DataGenerator(
        rotation_range=rotation_range,
        shear_range=shear,
        zoom_range=zoom_range,
        horizontal_flip=flip,
        vertical_flip=flip)

    datagen_val = DataGenerator(
        rotation_range=0,
        shear_range=0,
        zoom_range=0,
        horizontal_flip=0,
        vertical_flip=0)

    if train_dict['X'].ndim == 5:
        train_data = datagen_val.flow(
            train_dict,
            skip=skip,
            seed=seed,
            batch_size=batch_size,
            transform=transform,
            transform_kwargs=kwargs,
            frames_per_batch=frames_per_batch)

        val_data = datagen_val.flow(
            test_dict,
            skip=skip,
            seed=seed,
            batch_size=batch_size,
            transform=transform,
            transform_kwargs=kwargs,
            frames_per_batch=frames_per_batch)
    else:
        train_data = datagen.flow(
            train_dict,
            skip=skip,
            seed=seed,
            batch_size=batch_size,
            transform=transform,
            transform_kwargs=kwargs)

        val_data = datagen_val.flow(
            test_dict,
            skip=skip,
            seed=seed,
            batch_size=batch_size,
            transform=transform,
            transform_kwargs=kwargs)

    # fit the model on the batches generated by datagen.flow()
    loss_history = model.fit_generator(
        train_data,
        steps_per_epoch=train_data.y.shape[0] // batch_size,
        epochs=n_epoch,
        validation_data=val_data,
        validation_steps=val_data.y.shape[0] // batch_size,
        callbacks=[
            callbacks.LearningRateScheduler(lr_sched),
            callbacks.ModelCheckpoint(
                model_path, monitor='val_loss', verbose=1,
                save_best_only=True, save_weights_only=num_gpus >= 2),
            callbacks.TensorBoard(log_dir=os.path.join(log_dir, model_name))
        ])

    model.save_weights(model_path)
    np.savez(loss_path, loss_history=loss_history.history)

    return model


def train_model_siamese_daughter(model,
                                 dataset,
                                 expt='',
                                 test_size=.1,
                                 n_epoch=100,
                                 batch_size=1,
                                 num_gpus=None,
                                 crop_dim=32,
                                 min_track_length=1,
                                 neighborhood_scale_size=10,
                                 features=None,
                                 optimizer=SGD(lr=0.01, decay=1e-6, momentum=0.9, nesterov=True),
                                 log_dir='/data/tensorboard_logs',
                                 model_dir='/data/models',
                                 model_name=None,
                                 focal=False,
                                 gamma=0.5,
                                 lr_sched=rate_scheduler(lr=0.01, decay=0.95),
                                 rotation_range=0,
                                 flip=True,
                                 shear=0,
                                 zoom_range=0,
                                 seed=None,
                                 **kwargs):
    is_channels_first = K.image_data_format() == 'channels_first'

    if model_name is None:
        todays_date = datetime.datetime.now().strftime('%Y-%m-%d')
        data_name = os.path.splitext(os.path.basename(dataset))[0]
        model_name = '{}_{}_[{}]_neighs={}_epochs={}_seed={}_{}'.format(
            todays_date, data_name, ','.join(f[0] for f in sorted(features)),
            neighborhood_scale_size, n_epoch, seed, expt)
    model_path = os.path.join(model_dir, '{}.h5'.format(model_name))
    loss_path = os.path.join(model_dir, '{}.npz'.format(model_name))

    print('training on dataset:', dataset)
    print('saving model at:', model_path)
    print('saving loss at:', loss_path)

    train_dict, val_dict = get_data(dataset, mode='siamese_daughters',
                                    seed=seed, test_size=test_size)

    # the data, shuffled and split between train and test sets
    print('X_train shape:', train_dict['X'].shape)
    print('y_train shape:', train_dict['y'].shape)
    print('X_test shape:', val_dict['X'].shape)
    print('y_test shape:', val_dict['y'].shape)
    print('Output Shape:', model.layers[-1].output_shape)

    n_classes = model.layers[-1].output_shape[1 if is_channels_first else -1]

    def loss_function(y_true, y_pred):
        if focal:
            return losses.weighted_focal_loss(y_true, y_pred,
                                              gamma=gamma,
                                              n_classes=n_classes,
                                              from_logits=False)
        return losses.weighted_categorical_crossentropy(y_true, y_pred,
                                                        n_classes=n_classes,
                                                        from_logits=False)

    if num_gpus is None:
        num_gpus = train_utils.count_gpus()

    if num_gpus >= 2:
        batch_size = batch_size * num_gpus
        model = train_utils.MultiGpuModel(model, num_gpus)

    print('Training on {} GPUs'.format(num_gpus))

    model.compile(loss=loss_function, optimizer=optimizer, metrics=['accuracy'])

    print('Using real-time data augmentation.')

    # this will do preprocessing and realtime data augmentation
    datagen = image_generators.SiameseDataGenerator(
        rotation_range=rotation_range,
        shear_range=shear,
        zoom_range=zoom_range,
        horizontal_flip=flip,
        vertical_flip=flip)

    datagen_val = image_generators.SiameseDataGenerator(
        rotation_range=0,
        zoom_range=0,
        shear_range=0,
        horizontal_flip=0,
        vertical_flip=0)

    total_train_pairs = tracking_utils.count_pairs(train_dict['y'], same_probability=5.0)
    total_test_pairs = tracking_utils.count_pairs(val_dict['y'], same_probability=5.0)

    train_data = datagen.flow(
        train_dict,
        seed=seed,
        crop_dim=crop_dim,
        batch_size=batch_size,
        min_track_length=min_track_length,
        neighborhood_scale_size=neighborhood_scale_size,
        features=features)

    val_data = datagen_val.flow(
        val_dict,
        seed=seed,
        crop_dim=crop_dim,
        batch_size=batch_size,
        min_track_length=min_track_length,
        neighborhood_scale_size=neighborhood_scale_size,
        features=features)

    print('total_train_pairs:', total_train_pairs)
    print('total_test_pairs:', total_test_pairs)
    print('batch size:', batch_size)
    print('validation_steps: ', total_test_pairs // batch_size)

    # fit the model on the batches generated by datagen.flow()
    loss_history = model.fit_generator(
        train_data,
        steps_per_epoch=total_train_pairs // batch_size,
        epochs=n_epoch,
        validation_data=val_data,
        validation_steps=total_test_pairs // batch_size,
        callbacks=[
            callbacks.LearningRateScheduler(lr_sched),
            callbacks.ModelCheckpoint(
                model_path, monitor='val_loss', verbose=1,
                save_best_only=True, save_weights_only=num_gpus >= 2),
            callbacks.TensorBoard(log_dir=os.path.join(log_dir, model_name))
        ])

    model.save_weights(model_path)
    np.savez(loss_path, loss_history=loss_history.history)

    return model


def train_model_retinanet(model,
                          dataset,
                          backbone,
                          expt='',
                          test_size=.1,
                          n_epoch=10,
                          batch_size=1,
                          num_gpus=None,
                          include_masks=False,
                          panoptic=False,
                          panoptic_weight=1,
                          transform='watershed',
                          anchor_params=None,
                          pyramid_levels=['P3', 'P4', 'P5', 'P6', 'P7'],
                          mask_size=(28, 28),
                          optimizer=SGD(lr=0.01, decay=1e-6, momentum=0.9, nesterov=True),
                          log_dir='/data/tensorboard_logs',
                          model_dir='/data/models',
                          model_name=None,
                          sigma=3.0,
                          alpha=0.25,
                          gamma=2.0,
                          score_threshold=0.01,
                          iou_threshold=0.5,
                          max_detections=100,
                          weighted_average=True,
                          lr_sched=rate_scheduler(lr=0.01, decay=0.95),
                          rotation_range=0,
                          flip=True,
                          shear=0,
                          zoom_range=0,
<<<<<<< HEAD
                          compute_map=True,
=======
                          seed=None,
>>>>>>> fc7960ae
                          **kwargs):
    """Train a RetinaNet model from the given backbone

    Adapted from:
        https://github.com/fizyr/keras-retinanet &
        https://github.com/fizyr/keras-maskrcnn
    """

    is_channels_first = K.image_data_format() == 'channels_first'

    if model_name is None:
        todays_date = datetime.datetime.now().strftime('%Y-%m-%d')
        data_name = os.path.splitext(os.path.basename(dataset))[0]
        model_name = '{}_{}_{}'.format(todays_date, data_name, expt)

    model_path = os.path.join(model_dir, '{}.h5'.format(model_name))
    loss_path = os.path.join(model_dir, '{}.npz'.format(model_name))

    train_dict, test_dict = get_data(dataset, seed=seed, test_size=test_size)

    channel_axis = 1 if is_channels_first else -1
    n_classes = model.layers[-1].output_shape[channel_axis]

    if panoptic:
        n_semantic_classes = model.get_layer(name='semantic').output_shape[channel_axis]

    # the data, shuffled and split between train and test sets
    print('X_train shape:', train_dict['X'].shape)
    print('y_train shape:', train_dict['y'].shape)
    print('X_test shape:', test_dict['X'].shape)
    print('y_test shape:', test_dict['y'].shape)
    print('Output Shape:', model.layers[-1].output_shape)
    print('Number of Classes:', n_classes)

    if num_gpus is None:
        num_gpus = train_utils.count_gpus()

    if num_gpus >= 1e6:
        batch_size = batch_size * num_gpus
        model = train_utils.MultiGpuModel(model, num_gpus)

    print('Training on {} GPUs'.format(num_gpus))

    # evaluation of model is done on `retinanet_bbox`
    if include_masks:
        prediction_model = model
    else:
        prediction_model = retinanet_bbox(
            model,
            nms=True,
            anchor_params=anchor_params,
            panoptic=panoptic,
            class_specific_filter=False)

    retinanet_losses = losses.RetinaNetLosses(sigma=sigma, alpha=alpha, gamma=gamma,
                                              iou_threshold=iou_threshold,
                                              mask_size=mask_size)

    def semantic_loss(y_pred, y_true):
        return panoptic_weight * losses.weighted_categorical_crossentropy(
            y_pred, y_true, n_classes=n_semantic_classes)

    loss = {
        'regression': retinanet_losses.regress_loss,
        'classification': retinanet_losses.classification_loss
    }

    if include_masks:
        loss['masks'] = retinanet_losses.mask_loss

    if panoptic:
        loss['semantic'] = semantic_loss

    model.compile(loss=loss, optimizer=optimizer)

    if num_gpus >= 2:
        # Each GPU must have at least one validation example
        if test_dict['y'].shape[0] < num_gpus:
            raise ValueError('Not enough validation data for {} GPUs. '
                             'Received {} validation sample.'.format(
                                 test_dict['y'].shape[0], num_gpus))

        # When using multiple GPUs and skip_connections,
        # the training data must be evenly distributed across all GPUs
        num_train = train_dict['y'].shape[0]
        nb_samples = num_train - num_train % batch_size
        if nb_samples:
            train_dict['y'] = train_dict['y'][:nb_samples]
            train_dict['X'] = train_dict['X'][:nb_samples]

    # this will do preprocessing and realtime data augmentation
    datagen = image_generators.RetinaNetGenerator(
        # fill_mode='constant',  # for rotations
        rotation_range=rotation_range,
        shear_range=shear,
        zoom_range=zoom_range,
        horizontal_flip=flip,
        vertical_flip=flip)

    datagen_val = image_generators.RetinaNetGenerator(
        # fill_mode='constant',  # for rotations
        rotation_range=0,
        shear_range=0,
        zoom_range=0,
        horizontal_flip=0,
        vertical_flip=0)

    if 'vgg' in backbone or 'densenet' in backbone:
        compute_shapes = make_shapes_callback(model)
    else:
        compute_shapes = guess_shapes

    train_data = datagen.flow(
        train_dict,
        seed=seed,
        include_masks=include_masks,
        panoptic=panoptic,
        transform=transform,
        pyramid_levels=pyramid_levels,
        anchor_params=anchor_params,
        compute_shapes=compute_shapes,
        batch_size=batch_size)

    val_data = datagen_val.flow(
        test_dict,
        seed=seed,
        include_masks=include_masks,
        panoptic=panoptic,
        transform=transform,
        pyramid_levels=pyramid_levels,
        anchor_params=anchor_params,
        compute_shapes=compute_shapes,
        batch_size=batch_size)

    tensorboard_callback = callbacks.TensorBoard(
        log_dir=os.path.join(log_dir, model_name))

    # fit the model on the batches generated by datagen.flow()
    loss_history = model.fit_generator(
        train_data,
        steps_per_epoch=train_data.y.shape[0] // batch_size,
        epochs=n_epoch,
        validation_data=val_data,
        validation_steps=val_data.y.shape[0] // batch_size,
        callbacks=[
            callbacks.LearningRateScheduler(lr_sched),
            callbacks.ModelCheckpoint(
                model_path, monitor='val_loss', verbose=1,
                save_best_only=True, save_weights_only=num_gpus >= 2),
            tensorboard_callback,
            callbacks.ReduceLROnPlateau(
                monitor='loss', factor=0.1,
                patience=10, verbose=1,
                mode='auto', min_delta=0.0001,
                cooldown=0, min_lr=0),
            RedirectModel(
                Evaluate(val_data,
                         iou_threshold=iou_threshold,
                         score_threshold=score_threshold,
                         max_detections=max_detections,
                         tensorboard=tensorboard_callback,
                         weighted_average=weighted_average),
                prediction_model),
        ])

    model.save_weights(model_path)
    np.savez(loss_path, loss_history=loss_history.history)

    if compute_map:
        average_precisions = evaluate(
            val_data,
            prediction_model,
            iou_threshold=iou_threshold,
            score_threshold=score_threshold,
            max_detections=max_detections,
        )

        # print evaluation
        total_instances = []
        precisions = []
        for label, (average_precision, num_annotations) in average_precisions.items():
            print('{:.0f} instances of class'.format(num_annotations),
                  label, 'with average precision: {:.4f}'.format(average_precision))
            total_instances.append(num_annotations)
            precisions.append(average_precision)

        if sum(total_instances) == 0:
            print('No test instances found.')
        else:
            print('mAP using the weighted average of precisions among classes: {:.4f}'.format(
                sum([a * b for a, b in zip(total_instances, precisions)]) / sum(total_instances)))
            print('mAP: {:.4f}'.format(sum(precisions) / sum(x > 0 for x in total_instances)))

    return model<|MERGE_RESOLUTION|>--- conflicted
+++ resolved
@@ -510,11 +510,8 @@
                           flip=True,
                           shear=0,
                           zoom_range=0,
-<<<<<<< HEAD
                           compute_map=True,
-=======
                           seed=None,
->>>>>>> fc7960ae
                           **kwargs):
     """Train a RetinaNet model from the given backbone
 
