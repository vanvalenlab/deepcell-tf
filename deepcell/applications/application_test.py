# Copyright 2016-2019 The Van Valen Lab at the California Institute of
# Technology (Caltech), with support from the Paul Allen Family Foundation,
# Google, & National Institutes of Health (NIH) under Grant U24CA224309-01.
# All rights reserved.
#
# Licensed under a modified Apache License, Version 2.0 (the "License");
# you may not use this file except in compliance with the License.
# You may obtain a copy of the License at
#
#     http://www.github.com/vanvalenlab/deepcell-tf/LICENSE
#
# The Work provided may be used for non-commercial academic purposes only.
# For any other use of the Work, including commercial use, please contact:
# vanvalenlab@gmail.com
#
# Neither the name of Caltech nor the names of its contributors may be used
# to endorse or promote products derived from this software without specific
# prior written permission.
#
# Unless required by applicable law or agreed to in writing, software
# distributed under the License is distributed on an "AS IS" BASIS,
# WITHOUT WARRANTIES OR CONDITIONS OF ANY KIND, either express or implied.
# See the License for the specific language governing permissions and
# limitations under the License.
# ==============================================================================
"""Tests for Application"""

from __future__ import absolute_import
from __future__ import division
from __future__ import print_function

import numpy as np

from tensorflow.python.keras.layers import Input
from tensorflow.python.platform import test

from deepcell.applications import Application


class DummyModel():

    def __init__(self, n_out=1):

        self.n_out = n_out

    def predict(self, x, batch_size=4):

        y = np.random.rand(*x.shape)

        return [y] * self.n_out


class TestApplication(test.TestCase):

    def test_predict_notimplemented(self):

        model = DummyModel()
        kwargs = {'model_mpp': 0.65,
                  'model_image_shape': (128, 128, 1)}
        app = Application(model, **kwargs)

        x = np.random.rand(1, 500, 500, 1)

        with self.assertRaises(NotImplementedError):
            app.predict(x)

    def test_resize(self):

        model = DummyModel()
        kwargs = {'model_mpp': 0.65,
                  'model_image_shape': (128, 128, 1)}
        app = Application(model, **kwargs)

        x = np.random.rand(1, 500, 500, 1)

        # image_mpp = None --> No resize
        y = app._resize_input(x, image_mpp=None)
        self.assertEqual(x.shape, y.shape)

        # image_mpp = model_mpp --> No resize
        y = app._resize_input(x, image_mpp=kwargs['model_mpp'])
        self.assertEqual(x.shape, y.shape)

        # image_mpp > model_mpp --> resize
<<<<<<< HEAD
        y = app._resize_input(x, image_mpp=2.1 * kwargs['model_mpp'])
        self.assertEqual(2.1, np.round(x.shape[1] / y.shape[1], decimals=1))

        # image_mpp < model_mpp --> resize
        y = app._resize_input(x, image_mpp=0.7 * kwargs['model_mpp'])
        self.assertEqual(0.7, np.round(x.shape[1] / y.shape[1], decimals=1))
=======
        y, original_shape = app._resize_input(x, image_mpp=2.1 * kwargs['model_mpp'])
        self.assertEqual(2.1, np.round(y.shape[1] / x.shape[1], decimals=1))
        self.assertEqual(x.shape, original_shape)

        # image_mpp < model_mpp --> resize
        y, original_shape = app._resize_input(x, image_mpp=0.7 * kwargs['model_mpp'])
        self.assertEqual(0.7, np.round(y.shape[1] / x.shape[1], decimals=1))
        self.assertEqual(x.shape, original_shape)
>>>>>>> 9fb2a573

    def test_preprocess(self):

        def _preprocess(x):
            y = np.ones(x.shape)
            return y

        model = DummyModel()
        x = np.random.rand(1, 30, 30, 1)

        # Test no preprocess input
        app = Application(model)
        y = app._preprocess(x)
        self.assertAllEqual(x, y)

        # Test ones function
        kwargs = {'preprocessing_fn': _preprocess}
        app = Application(model, **kwargs)
        y = app._preprocess(x)
        self.assertAllEqual(np.ones(x.shape), y)

        # Test bad input
        kwargs = {'preprocessing_fn': 'x'}
        with self.assertRaises(ValueError):
            app = Application(model, **kwargs)

    def test_tile_input(self):

        model = DummyModel()
        kwargs = {'model_mpp': 0.65,
                  'model_image_shape': (128, 128, 1)}
        app = Application(model, **kwargs)

        # No tiling
        x = np.random.rand(1, 128, 128, 1)
        y, tile_info = app._tile_input(x)
        self.assertEqual(x.shape, y.shape)
        self.assertIsInstance(tile_info, dict)

        # Tiling square
        x = np.random.rand(1, 400, 400, 1)
        y, tile_info = app._tile_input(x)
        self.assertEqual(kwargs['model_image_shape'][:-1], y.shape[1:-1])
        self.assertIsInstance(tile_info, dict)

        # Tiling rectangle
        x = np.random.rand(1, 300, 500, 1)
        y, tile_info = app._tile_input(x)
        self.assertEqual(kwargs['model_image_shape'][:-1], y.shape[1:-1])
        self.assertIsInstance(tile_info, dict)

        # Smaller than expected
        x = np.random.rand(1, 100, 100, 1)
        y, tile_info = app._tile_input(x)
        self.assertEqual(kwargs['model_image_shape'][:-1], y.shape[1:-1])
        self.assertIsInstance(tile_info, dict)

    def test_postprocess(self):

        def _postprocess(Lx):
            y = np.ones(Lx[0].shape)
            return y

        model = DummyModel()
        x = np.random.rand(1, 30, 30, 1)

        # No input
        app = Application(model)
        y = app._postprocess(x)
        self.assertAllEqual(x, y)

        # Ones
        kwargs = {'postprocessing_fn': _postprocess}
        app = Application(model, **kwargs)
        y = app._postprocess([x])
        self.assertAllEqual(np.ones(x.shape), y)

        # Bad input
        kwargs = {'postprocessing_fn': 'x'}
        with self.assertRaises(ValueError):
            app = Application(model, **kwargs)

    def test_untile_output(self):
        model = DummyModel()
        kwargs = {'model_image_shape': (128, 128, 1)}
        app = Application(model, **kwargs)

        # No tiling
        x = np.random.rand(1, 128, 128, 1)
        tiles, tile_info = app._tile_input(x)
        y = app._untile_output(tiles, tile_info)
        self.assertEqual(x.shape, y.shape)

        # Tiling square
        x = np.random.rand(1, 400, 400, 1)
        tiles, tile_info = app._tile_input(x)
        y = app._untile_output(tiles, tile_info)
        self.assertEqual(x.shape, y.shape)

        # Tiling rectangle
        x = np.random.rand(1, 300, 500, 1)
        tiles, tile_info = app._tile_input(x)
        y = app._untile_output(tiles, tile_info)
        self.assertEqual(x.shape, y.shape)

        # Smaller than expected
        x = np.random.rand(1, 100, 100, 1)
        tiles, tile_info = app._tile_input(x)
        y = app._untile_output(tiles, tile_info)
        self.assertEqual(x.shape, y.shape)

    def test_resize_output(self):

        model = DummyModel()
        kwargs = {'model_image_shape': (128, 128, 1)}
        app = Application(model, **kwargs)

        x = np.random.rand(1, 128, 128, 1)

        # x.shape = original_shape --> no resize
        y = app._resize_output(x, x.shape)
        self.assertEqual(x.shape, y.shape)

        # x.shape != original_shape --> resize
        original_shape = (1, 500, 500, 1)
        y = app._resize_output(x, original_shape)
        self.assertEqual(original_shape, y.shape)

    def test_run_model(self):
        model = DummyModel()
        app = Application(model)

        x = np.random.rand(1, 128, 128, 1)
        y = app._run_model(x)
        self.assertEqual(x.shape, y[0].shape)

    def test_predict_segmentation(self):

        model = DummyModel()
        app = Application(model)

        x = np.random.rand(1, 128, 128, 1)
        y = app._predict_segmentation(x)
        self.assertEqual(x.shape, y.shape)<|MERGE_RESOLUTION|>--- conflicted
+++ resolved
@@ -82,23 +82,12 @@
         self.assertEqual(x.shape, y.shape)
 
         # image_mpp > model_mpp --> resize
-<<<<<<< HEAD
         y = app._resize_input(x, image_mpp=2.1 * kwargs['model_mpp'])
-        self.assertEqual(2.1, np.round(x.shape[1] / y.shape[1], decimals=1))
+        self.assertEqual(2.1, np.round(y.shape[1] / x.shape[1], decimals=1))
 
         # image_mpp < model_mpp --> resize
         y = app._resize_input(x, image_mpp=0.7 * kwargs['model_mpp'])
-        self.assertEqual(0.7, np.round(x.shape[1] / y.shape[1], decimals=1))
-=======
-        y, original_shape = app._resize_input(x, image_mpp=2.1 * kwargs['model_mpp'])
-        self.assertEqual(2.1, np.round(y.shape[1] / x.shape[1], decimals=1))
-        self.assertEqual(x.shape, original_shape)
-
-        # image_mpp < model_mpp --> resize
-        y, original_shape = app._resize_input(x, image_mpp=0.7 * kwargs['model_mpp'])
         self.assertEqual(0.7, np.round(y.shape[1] / x.shape[1], decimals=1))
-        self.assertEqual(x.shape, original_shape)
->>>>>>> 9fb2a573
 
     def test_preprocess(self):
 
