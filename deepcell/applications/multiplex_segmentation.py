--- conflicted
+++ resolved
@@ -31,13 +31,7 @@
 
 import os
 
-<<<<<<< HEAD
 from tensorflow.keras.utils import get_file
-=======
-import numpy as np
-
-from tensorflow.python.keras.utils.data_utils import get_file
->>>>>>> 1e86b454
 
 from deepcell_toolbox.multiplex_utils import \
     multiplex_preprocess, multiplex_postprocess, format_output_multiplex
@@ -142,16 +136,6 @@
         else:
             weights_path = None
 
-<<<<<<< HEAD
-        super(MultiplexSegmentation, self).__init__(model,
-                                                    model_image_shape=model_image_shape,
-                                                    model_mpp=0.5,
-                                                    preprocessing_fn=multiplex_preprocess,
-                                                    postprocessing_fn=multiplex_postprocess,
-                                                    format_model_output_fn=format_output_multiplex,
-                                                    dataset_metadata=self.dataset_metadata,
-                                                    model_metadata=self.model_metadata)
-=======
         super(MultiplexSegmentation, self).__init__(
             model,
             model_image_shape=model_image_shape,
@@ -161,7 +145,6 @@
             format_model_output_fn=format_output_multiplex,
             dataset_metadata=self.dataset_metadata,
             model_metadata=self.model_metadata)
->>>>>>> 1e86b454
 
     def predict(self,
                 image,
@@ -204,20 +187,6 @@
         """
 
         if postprocess_kwargs_whole_cell is None:
-<<<<<<< HEAD
-            postprocess_kwargs_whole_cell = {'maxima_threshold': 0.1, 'maxima_model_smooth': 0,
-                                             'interior_threshold': 0.3, 'interior_model_smooth': 2,
-                                             'small_objects_threshold': 15,
-                                             'fill_holes_threshold': 15,
-                                             'radius': 2}
-
-        if postprocess_kwargs_nuclear is None:
-            postprocess_kwargs_nuclear = {'maxima_threshold': 0.1, 'maxima_model_smooth': 0,
-                                          'interior_threshold': 0.3, 'interior_model_smooth': 2,
-                                          'small_objects_threshold': 15,
-                                          'fill_holes_threshold': 15,
-                                          'radius': 2}
-=======
             postprocess_kwargs_whole_cell = {
                 'maxima_threshold': 0.1,
                 'maxima_model_smooth': 0,
@@ -238,7 +207,6 @@
                 'fill_holes_threshold': 15,
                 'radius': 2
             }
->>>>>>> 1e86b454
 
         # create dict to hold all of the post-processing kwargs
         postprocess_kwargs = {
