"""Tests for the convolutional recurrent layers"""

from __future__ import absolute_import
from __future__ import print_function
from __future__ import division

from absl.testing import parameterized
import numpy as np
import tensorflow as tf

<<<<<<< HEAD
from tensorflow.python.keras import keras_parameterized
=======
from tensorflow.python import keras
from tensorflow.python.keras import keras_parameterized
from tensorflow.python.keras import testing_utils
>>>>>>> 1e86b454
from tensorflow.python.framework import test_util as tf_test_util

from deepcell import layers


class ConvGRU2DTest(keras_parameterized.TestCase):

    @keras_parameterized.run_all_keras_modes
    @parameterized.named_parameters(
        *tf_test_util.generate_combinations_with_testcase_name(
            data_format=['channels_first', 'channels_last'],
            return_sequences=[True, False]))
    def test_conv_gru_2d(self, data_format, return_sequences):
        num_row = 3
        num_col = 3
        filters = 2
        num_samples = 1
        input_channel = 2
        input_num_row = 5
        input_num_col = 5
        sequence_len = 2

        if data_format == 'channels_first':
            inputs = np.random.rand(num_samples, sequence_len,
                                    input_channel,
                                    input_num_row, input_num_col)
        else:
            inputs = np.random.rand(num_samples, sequence_len,
                                    input_num_row, input_num_col,
                                    input_channel)

        # test for return state:
        x = tf.keras.layers.Input(batch_shape=inputs.shape)
        kwargs = {'data_format': data_format,
                  'return_sequences': return_sequences,
                  'return_state': True,
                  'stateful': True,
                  'filters': filters,
                  'kernel_size': (num_row, num_col),
                  'padding': 'valid'}
        layer = layers.ConvGRU2D(**kwargs)
        layer.build(inputs.shape)

        outputs = layer(x)
        _, states = outputs[0], outputs[1:]
        self.assertEqual(len(states), len(layer.cell.state_size))
        model = tf.keras.models.Model(x, states[0])
        state = model.predict(inputs)

        self.assertAllClose(
            tf.keras.backend.eval(layer.states[0]), state, atol=1e-4)

        # test for output shape:
        with keras.utils.custom_object_scope({'ConvGRU2D': layers.ConvGRU2D}):
            testing_utils.layer_test(
                layers.ConvGRU2D,
                kwargs={'data_format': data_format,
                        'return_sequences': return_sequences,
                        'filters': filters,
                        'kernel_size': (num_row, num_col),
                        'padding': 'valid'},
                input_shape=inputs.shape)

    def test_conv_gru_2d_statefulness(self):
        # Tests for statefulness
        num_row = 3
        num_col = 3
        filters = 2
        num_samples = 1
        input_channel = 2
        input_num_row = 5
        input_num_col = 5
        sequence_len = 2
        inputs = np.random.rand(num_samples, sequence_len,
                                input_num_row, input_num_col,
                                input_channel)

        with self.cached_session():
            model = tf.keras.models.Sequential()
            kwargs = {'data_format': 'channels_last',
                      'return_sequences': False,
                      'filters': filters,
                      'kernel_size': (num_row, num_col),
                      'stateful': True,
                      'batch_input_shape': inputs.shape,
                      'padding': 'same'}
            layer = layers.ConvGRU2D(**kwargs)

            model.add(layer)
            model.compile(optimizer='sgd', loss='mse')
            out1 = model.predict(np.ones_like(inputs))

            # train once so that the states change
            model.train_on_batch(np.ones_like(inputs),
                                 np.random.random(out1.shape))
            out2 = model.predict(np.ones_like(inputs))

            # if the state is not reset, output should be different
            self.assertNotEqual(out1.max(), out2.max())

            # check that output changes after states are reset
            # (even though the model itself didn't change)
            layer.reset_states()
            out3 = model.predict(np.ones_like(inputs))
            self.assertNotEqual(out3.max(), out2.max())

            # check that container-level reset_states() works
            model.reset_states()
            out4 = model.predict(np.ones_like(inputs))
            self.assertAllClose(out3, out4, atol=1e-5)

            # check that the call to `predict` updated the states
            out5 = model.predict(np.ones_like(inputs))
            self.assertNotEqual(out4.max(), out5.max())

    def test_conv_gru_2d_regularizers(self):
        # check regularizers
        num_row = 3
        num_col = 3
        filters = 2
        num_samples = 1
        input_channel = 2
        input_num_row = 5
        input_num_col = 5
        sequence_len = 2
        inputs = np.random.rand(num_samples, sequence_len,
                                input_num_row, input_num_col,
                                input_channel)

        with self.cached_session():
            kwargs = {'data_format': 'channels_last',
                      'return_sequences': False,
                      'kernel_size': (num_row, num_col),
                      'stateful': True,
                      'filters': filters,
                      'batch_input_shape': inputs.shape,
                      'kernel_regularizer': tf.keras.regularizers.L1L2(l1=0.01),
                      'recurrent_regularizer': tf.keras.regularizers.L1L2(l1=0.01),
                      'activity_regularizer': 'l2',
                      'bias_regularizer': 'l2',
                      'kernel_constraint': 'max_norm',
                      'recurrent_constraint': 'max_norm',
                      'bias_constraint': 'max_norm',
                      'padding': 'same'}

            layer = layers.ConvGRU2D(**kwargs)
            layer.build(inputs.shape)
            self.assertEqual(len(layer.losses), 3)
            layer(tf.keras.backend.variable(np.ones(inputs.shape)))
            self.assertEqual(len(layer.losses), 4)

    def test_conv_gru_2d_dropout(self):
        # check dropout
        with self.cached_session():
            with keras.utils.custom_object_scope({'ConvGRU2D': layers.ConvGRU2D}):
                testing_utils.layer_test(
                    layers.ConvGRU2D,
                    kwargs={'data_format': 'channels_last',
                            'return_sequences': False,
                            'filters': 2,
                            'kernel_size': (3, 3),
                            'padding': 'same',
                            'dropout': 0.1,
                            'recurrent_dropout': 0.1},
                    input_shape=(1, 2, 5, 5, 2))

    def test_conv_gru_2d_cloning(self):
        with self.cached_session():
            model = tf.keras.models.Sequential()
            model.add(layers.ConvGRU2D(5, 3, input_shape=(None, 5, 5, 3)))

            test_inputs = np.random.random((2, 4, 5, 5, 3))
            reference_outputs = model.predict(test_inputs)
            weights = model.get_weights()

        # Use a new graph to clone the model
        with self.cached_session():
            clone = tf.keras.models.clone_model(model)
            clone.set_weights(weights)

            outputs = clone.predict(test_inputs)
            self.assertAllClose(reference_outputs, outputs, atol=1e-5)<|MERGE_RESOLUTION|>--- conflicted
+++ resolved
@@ -8,13 +8,9 @@
 import numpy as np
 import tensorflow as tf
 
-<<<<<<< HEAD
-from tensorflow.python.keras import keras_parameterized
-=======
 from tensorflow.python import keras
 from tensorflow.python.keras import keras_parameterized
 from tensorflow.python.keras import testing_utils
->>>>>>> 1e86b454
 from tensorflow.python.framework import test_util as tf_test_util
 
 from deepcell import layers
