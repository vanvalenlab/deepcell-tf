# Copyright 2016-2018 David Van Valen at California Institute of Technology
# (Caltech), with support from the Paul Allen Family Foundation, Google,
# & National Institutes of Health (NIH) under Grant U24CA224309-01.
# All rights reserved.
#
# Licensed under a modified Apache License, Version 2.0 (the "License");
# you may not use this file except in compliance with the License.
# You may obtain a copy of the License at
#
#     http://www.github.com/vanvalenlab/deepcell-tf/LICENSE
#
# The Work provided may be used for non-commercial academic purposes only.
# For any other use of the Work, including commercial use, please contact:
# vanvalenlab@gmail.com
#
# Neither the name of Caltech nor the names of its contributors may be used
# to endorse or promote products derived from this software without specific
# prior written permission.
#
# Unless required by applicable law or agreed to in writing, software
# distributed under the License is distributed on an "AS IS" BASIS,
# WITHOUT WARRANTIES OR CONDITIONS OF ANY KIND, either express or implied.
# See the License for the specific language governing permissions and
# limitations under the License.
# ==============================================================================
"""Layers for padding for 2D and 3D images
@author: David Van Valen
"""
from __future__ import absolute_import
from __future__ import print_function
from __future__ import division

<<<<<<< HEAD
import tensorflow as tf
from tensorflow.python.framework import tensor_shape
from tensorflow.keras.layers import Layer
from tensorflow.keras.layers import InputSpec
try:  # tf v1.9 moves conv_utils from _impl to keras.utils
    from tensorflow.python.keras.utils import conv_utils
except ImportError:
    from tensorflow.python.keras._impl.keras.utils import conv_utils
=======
from tensorflow.python.ops import array_ops
from tensorflow.keras.layers import ZeroPadding2D
from tensorflow.keras.layers import ZeroPadding3D
>>>>>>> 9f23b1f2


class ReflectionPadding2D(ZeroPadding2D):
    """Reflection-padding layer for 2D input (e.g. picture).

    This layer can add rows and columns of reflected values
    at the top, bottom, left and right side of an image tensor.

    Arguments:
        padding: int, or tuple of 2 ints, or tuple of 2 tuples of 2 ints.
            - If int: the same symmetric padding
                is applied to height and width.
            - If tuple of 2 ints:
                interpreted as two different
                symmetric padding values for height and width:
                `(symmetric_height_pad, symmetric_width_pad)`.
            - If tuple of 2 tuples of 2 ints:
                interpreted as
                `((top_pad, bottom_pad), (left_pad, right_pad))`
        data_format: A string,
            one of `channels_last` (default) or `channels_first`.
            The ordering of the dimensions in the inputs.
            `channels_last` corresponds to inputs with shape
            `(batch, height, width, channels)` while `channels_first`
            corresponds to inputs with shape
            `(batch, channels, height, width)`.
            It defaults to the `image_data_format` value found in your
            Keras config file at `~/.keras/keras.json`.
            If you never set it, then it will be "channels_last".
    Input shape:
        4D tensor with shape:
        - If `data_format` is `"channels_last"`:
            `(batch, rows, cols, channels)`
        - If `data_format` is `"channels_first"`:
            `(batch, channels, rows, cols)`
    Output shape:
        4D tensor with shape:
        - If `data_format` is `"channels_last"`:
            `(batch, padded_rows, padded_cols, channels)`
        - If `data_format` is `"channels_first"`:
            `(batch, channels, padded_rows, padded_cols)`
    """

    def call(self, inputs):
        w_pad, h_pad = self.padding
        if self.data_format == 'channels_first':
            pattern = [[0, 0], [0, 0], list(w_pad), list(h_pad)]
        else:
            pattern = [[0, 0], list(w_pad), list(h_pad), [0, 0]]
        return array_ops.pad(inputs, pattern, mode='REFLECT')


class ReflectionPadding3D(ZeroPadding3D):
    """Reflection-padding layer for 3D data (spatial or spatio-temporal).
    Arguments:
        padding: int, or tuple of 3 ints, or tuple of 3 tuples of 2 ints.
            - If int: the same symmetric padding
                is applied to height and width.
            - If tuple of 3 ints:
                interpreted as two different
                symmetric padding values for height and width:
                `(symmetric_dim1_pad, symmetric_dim2_pad, symmetric_dim3_pad)`.
            - If tuple of 3 tuples of 2 ints:
                interpreted as
                `((left_dim1_pad, right_dim1_pad), (left_dim2_pad,
                    right_dim2_pad), (left_dim3_pad, right_dim3_pad))`
        data_format: A string,
            one of `channels_last` (default) or `channels_first`.
            The ordering of the dimensions in the inputs.
            `channels_last` corresponds to inputs with shape
            `(batch, spatial_dim1, spatial_dim2, spatial_dim3, channels)`
            while `channels_first` corresponds to inputs with shape
            `(batch, channels, spatial_dim1, spatial_dim2, spatial_dim3)`.
            It defaults to the `image_data_format` value found in your
            Keras config file at `~/.keras/keras.json`.
            If you never set it, then it will be "channels_last".
    Input shape:
        5D tensor with shape:
        - If `data_format` is `"channels_last"`:
            `(batch, first_axis_to_pad, second_axis_to_pad, third_axis_to_pad,
                depth)`
        - If `data_format` is `"channels_first"`:
            `(batch, depth, first_axis_to_pad, second_axis_to_pad,
                third_axis_to_pad)`
    Output shape:
        5D tensor with shape:
        - If `data_format` is `"channels_last"`:
            `(batch, first_padded_axis, second_padded_axis, third_axis_to_pad,
                depth)`
        - If `data_format` is `"channels_first"`:
            `(batch, depth, first_padded_axis, second_padded_axis,
                third_axis_to_pad)`
    """

    def call(self, inputs):
        d_pad, w_pad, h_pad = self.padding
        if self.data_format == 'channels_first':
            pattern = [[0, 0], [0, 0], [d_pad[0], d_pad[1]],
                       [w_pad[0], w_pad[1]], [h_pad[0], h_pad[1]]]
        else:
            pattern = [[0, 0], [d_pad[0], d_pad[1]],
                       [w_pad[0], w_pad[1]], [h_pad[0], h_pad[1]], [0, 0]]
        return array_ops.pad(inputs, pattern, mode='REFLECT')<|MERGE_RESOLUTION|>--- conflicted
+++ resolved
@@ -30,20 +30,9 @@
 from __future__ import print_function
 from __future__ import division
 
-<<<<<<< HEAD
-import tensorflow as tf
-from tensorflow.python.framework import tensor_shape
-from tensorflow.keras.layers import Layer
-from tensorflow.keras.layers import InputSpec
-try:  # tf v1.9 moves conv_utils from _impl to keras.utils
-    from tensorflow.python.keras.utils import conv_utils
-except ImportError:
-    from tensorflow.python.keras._impl.keras.utils import conv_utils
-=======
 from tensorflow.python.ops import array_ops
 from tensorflow.keras.layers import ZeroPadding2D
 from tensorflow.keras.layers import ZeroPadding3D
->>>>>>> 9f23b1f2
 
 
 class ReflectionPadding2D(ZeroPadding2D):
