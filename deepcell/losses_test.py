--- conflicted
+++ resolved
@@ -57,11 +57,7 @@
             y_b = keras.backend.variable(np.random.random((5, 6, 7)))
             for obj in ALL_LOSSES:
                 objective_output = obj(y_a, y_b)
-<<<<<<< HEAD
                 self.assertListEqual(objective_output.shape.as_list(), [5, 6])
-=======
-                self.assertListEqual(objective_output.get_shape().as_list(), [5, 6])
->>>>>>> 1e86b454
 
     def test_objective_shapes_2d(self):
         with self.cached_session():
@@ -69,11 +65,7 @@
             y_b = keras.backend.variable(np.random.random((6, 7)))
             for obj in ALL_LOSSES:
                 objective_output = obj(y_a, y_b)
-<<<<<<< HEAD
                 self.assertListEqual(objective_output.shape.as_list(), [6])
-=======
-                self.assertListEqual(objective_output.get_shape().as_list(), [6])
->>>>>>> 1e86b454
 
 
 if __name__ == '__main__':
