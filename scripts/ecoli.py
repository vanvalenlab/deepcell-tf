## Generate training data
import os
import errno
import argparse

import numpy as np
import tensorflow as tf
from tensorflow.python.keras.optimizers import SGD, Adam
from tensorflow.python.keras import backend as K
from tensorflow.python import debug as tf_debug
from tensorflow.contrib.eager.python import tfe
from deepcell import get_image_sizes
from deepcell import make_training_data
from deepcell import bn_feature_net_61x61
from deepcell import dilated_bn_feature_net_61x61
from deepcell import bn_dense_feature_net
from deepcell import rate_scheduler
from deepcell import train_model_disc, train_model_conv, train_model_sample
from deepcell import run_models_on_directory
from deepcell import export_model

sess = K.get_session()
K.set_session(sess)

# data options
DATA_OUTPUT_MODE = 'disc'
# DATA_OUTPUT_MODE = 'sample'
BORDER_MODE = 'valid' if DATA_OUTPUT_MODE == 'sample' else 'same'
RESIZE = False
RESHAPE_SIZE = 512

# filepath constants
DATA_DIR = '/data/data'
MODEL_DIR = '/data/models'
NPZ_DIR = '/data/npz_data'
RESULTS_DIR = '/data/results'
EXPORT_DIR = '/data/exports'
PREFIX = 'cells/ecoli/generic'
DATA_FILE = 'ecoli_generic_{}_{}'.format(K.image_data_format(), DATA_OUTPUT_MODE)

for d in (NPZ_DIR, MODEL_DIR, RESULTS_DIR):
    try:
        os.makedirs(os.path.join(d, PREFIX))
    except OSError as exc: # Guard against race condition
        if exc.errno != errno.EEXIST:
            raise

def generate_training_data():
    file_name_save = os.path.join(NPZ_DIR, PREFIX, DATA_FILE)
    num_of_features = 2 # Specify the number of feature masks that are present
    window_size = (30, 30) # Size of window around pixel
    training_direcs = ['set1', 'set2']
    channel_names = ['phase']
    raw_image_direc = 'raw'
    annotation_direc = 'annotated'

    # Create the training data
    make_training_data(
        direc_name=os.path.join(DATA_DIR, PREFIX),
        dimensionality=2,
        max_training_examples=1e6, # Define maximum number of training examples
        window_size_x=window_size[0],
        window_size_y=window_size[1],
        border_mode=BORDER_MODE,
        file_name_save=file_name_save,
        training_direcs=training_direcs,
        channel_names=channel_names,
        num_of_features=num_of_features,
        raw_image_direc=raw_image_direc,
        annotation_direc=annotation_direc,
        reshape_size=RESHAPE_SIZE if RESIZE else None,
        edge_feature=[1, 0, 0], # Specify which feature is the edge feature,
        dilation_radius=1,
        output_mode=DATA_OUTPUT_MODE,
        display=False,
        verbose=True)


def train_model_on_training_data():
    direc_save = os.path.join(MODEL_DIR, PREFIX)
    direc_data = os.path.join(NPZ_DIR, PREFIX)
    training_data = np.load(os.path.join(direc_data, DATA_FILE + '.npz'))

    class_weights = training_data['class_weights']
    X, y = training_data['X'], training_data['y']
    print('X.shape: {}\ny.shape: {}'.format(X.shape, y.shape))

    n_epoch = 300
    batch_size = 32 if DATA_OUTPUT_MODE == 'sample' else 1
    optimizer = SGD(lr=0.01, decay=1e-6, momentum=0.9, nesterov=True)
    lr_sched = rate_scheduler(lr=0.01, decay=0.99)

    model_args = {
        'norm_method': 'median',
        'reg': 1e-5,
        'n_features': y.shape[1 if K.image_data_format() == 'channels_first' else -1]
    }

    data_format = K.image_data_format()
    row_axis = 2 if data_format == 'channels_first' else 1
    col_axis = 3 if data_format == 'channels_first' else 2
    channel_axis = 1 if data_format == 'channels_first' else 3

    if DATA_OUTPUT_MODE == 'sample':
        train_model = train_model_sample
        the_model = bn_feature_net_61x61
        model_args['n_channels'] = 1

    elif DATA_OUTPUT_MODE == 'conv' or DATA_OUTPUT_MODE == 'disc':
        if DATA_OUTPUT_MODE == 'conv':
            train_model = train_model_conv
        else:
            train_model = train_model_disc
        the_model = bn_dense_feature_net
<<<<<<< HEAD
        model_args['location'] = True
=======
>>>>>>> 91c8bffa

        size = (RESHAPE_SIZE, RESHAPE_SIZE) if RESIZE else X.shape[row_axis:col_axis + 1]
        if data_format == 'channels_first':
            model_args['input_shape'] = (X.shape[channel_axis], size[0], size[1])
        else:
            model_args['input_shape'] = (size[0], size[1], X.shape[channel_axis])

    model = the_model(**model_args)

    train_model(
        model=model,
        dataset=DATA_FILE,
        optimizer=optimizer,
        batch_size=batch_size,
        n_epoch=n_epoch,
        direc_save=direc_save,
        direc_data=direc_data,
        lr_sched=lr_sched,
        class_weight=class_weights,
        rotation_range=180,
        flip=True,
        shear=True)


def run_model_on_dir():
    raw_dir = 'raw'
    data_location = os.path.join(DATA_DIR, PREFIX, 'set1', raw_dir)
    output_location = os.path.join(RESULTS_DIR, PREFIX)
    channel_names = ['phase']
    image_size_x, image_size_y = get_image_sizes(data_location, channel_names)

    model_name = '2018-07-03_ecoli_generic_{}_{}__0.h5'.format(
        K.image_data_format(), DATA_OUTPUT_MODE)

    weights = os.path.join(MODEL_DIR, PREFIX, model_name)

    n_features = 259
    window_size = (30, 30)

    if DATA_OUTPUT_MODE == 'sample':
        model_fn = dilated_bn_feature_net_61x61
    elif DATA_OUTPUT_MODE == 'conv' or DATA_OUTPUT_MODE == 'disc':
        model_fn = bn_dense_feature_net
    else:
        raise ValueError('{} is not a valid training mode for 2D images (yet).'.format(
            DATA_OUTPUT_MODE))

    predictions = run_models_on_directory(
        data_location=data_location,
        channel_names=channel_names,
        output_location=output_location,
        n_features=n_features,
        model_fn=model_fn,
        list_of_weights=[weights],
        image_size_x=image_size_x,
        image_size_y=image_size_y,
        win_x=window_size[0],
        win_y=window_size[1],
        split=False)

def export():
    model_args = {
        'norm_method': 'median',
        'reg': 1e-5,
        'n_features': 3
    }

    direc_data = os.path.join(NPZ_DIR, PREFIX)
    training_data = np.load(os.path.join(direc_data, DATA_FILE + '.npz'))
    X, y = training_data['X'], training_data['y']

    data_format = K.image_data_format()
    row_axis = 2 if data_format == 'channels_first' else 1
    col_axis = 3 if data_format == 'channels_first' else 2
    channel_axis = 1 if data_format == 'channels_first' else 3

    if DATA_OUTPUT_MODE == 'sample':
        the_model = dilated_bn_feature_net_61x61
        if K.image_data_format() == 'channels_first':
            model_args['input_shape'] = (1, 1080, 1280)
        else:
            model_args['input_shape'] = (1080, 1280, 1)

    elif DATA_OUTPUT_MODE == 'conv' or DATA_OUTPUT_MODE == 'disc':
        the_model = bn_dense_feature_net

        size = (RESHAPE_SIZE, RESHAPE_SIZE) if RESIZE else X.shape[row_axis:col_axis + 1]
        if data_format == 'channels_first':
            model_args['input_shape'] = (X.shape[channel_axis], size[0], size[1])
        else:
            model_args['input_shape'] = (size[0], size[1], X.shape[channel_axis])

    model = the_model(**model_args)

    model_name = '2018-06-13_ecoli_kc_polaris_{}_{}__0.h5'.format(
        K.image_data_format(), DATA_OUTPUT_MODE)

    weights_path = os.path.join(MODEL_DIR, PREFIX, model_name)
    export_path = os.path.join(EXPORT_DIR, PREFIX)
    export_model(model, export_path, model_version=0, weights_path=weights_path)

if __name__ == '__main__':
    parser = argparse.ArgumentParser()
    parser.add_argument('command', type=str, choices=['train', 'run', 'export'],
                        help='train or run models')
    parser.add_argument('-o', '--overwrite', action='store_true', dest='overwrite',
                        help='force re-write of training data npz files')

    args = parser.parse_args()

    if args.command == 'train':
        data_file_exists = os.path.isfile(os.path.join(NPZ_DIR, PREFIX, DATA_FILE + '.npz'))
        if args.overwrite or not data_file_exists:
            generate_training_data()

        train_model_on_training_data()

    elif args.command == 'run':
        run_model_on_dir()

    elif args.command == 'export':
        export()<|MERGE_RESOLUTION|>--- conflicted
+++ resolved
@@ -112,10 +112,7 @@
         else:
             train_model = train_model_disc
         the_model = bn_dense_feature_net
-<<<<<<< HEAD
         model_args['location'] = True
-=======
->>>>>>> 91c8bffa
 
         size = (RESHAPE_SIZE, RESHAPE_SIZE) if RESIZE else X.shape[row_axis:col_axis + 1]
         if data_format == 'channels_first':
