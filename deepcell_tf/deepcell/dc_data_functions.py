--- conflicted
+++ resolved
@@ -177,15 +177,9 @@
 
 def relabel_movie(y):
     new_y = np.zeros(y.shape)
-<<<<<<< HEAD
     unique_cells = np.unique(y) # get all unique values of y
     unique_cells = np.delete(unique_cells, 0) # remove 0, as it is background
     relabel_ids = np.arange(1, len(unique_cells) + 1)
-=======
-    # get unique cell labels, except for 0 which is background
-    unique_cells = np.delete(np.unique(y), 0)
-    relabel_ids = np.arange(1, unique_cells.size + 1) # relabel them 1 to N
->>>>>>> d391d288
     for cell_id, relabel_id in zip(unique_cells, relabel_ids):
         cell_loc = np.where(y == cell_id)
         new_y[cell_loc] = relabel_id
@@ -215,13 +209,11 @@
                 if i != rep_number - 1:
                     x_start, x_end = i * reshape_size, (i + 1) * reshape_size
                 else:
-<<<<<<< HEAD
-                    x_start, x_end = -reshape_size, X.shape[2 if CHANNELS_FIRST else 2]
-
+                    x_start, x_end = -reshape_size, X.shape[row_axis]
                 if j != rep_number - 1:
                     y_start, y_end = j * reshape_size, (j + 1) * reshape_size
                 else:
-                    y_start, y_end = -reshape_size, y.shape[3 if CHANNELS_FIRST else 3]
+                    y_start, y_end = -reshape_size, y.shape[col_axis]
 
                 if CHANNELS_FIRST:
                     new_X[counter] = X[b, :, :, x_start:x_end, y_start:y_end]
@@ -229,20 +221,6 @@
                 else:
                     new_X[counter] = X[b, :, x_start:x_end, y_start:y_end, :]
                     new_y[counter] = relabel_movie(y[b, :, x_start:x_end, y_start:y_end, :])
-=======
-                    x_start, x_end = -reshape_size, X.shape[row_axis]
-                if j != rep_number - 1:
-                    y_start, y_end = j * reshape_size, (j + 1) * reshape_size
-                else:
-                    y_start, y_end = -reshape_size, y.shape[col_axis]
-
-                if CHANNELS_FIRST:
-                    new_X[counter, :, :, :, :] = X[b, :, :, x_start:x_end, y_start:y_end]
-                    new_y[counter, :, :, :] = relabel_movie(y[b, :, :, x_start:x_end, y_start:y_end])
-                else:
-                    new_X[counter, :, :, :, :] = X[b, :, x_start:x_end, y_start:y_end, :]
-                    new_y[counter, :, :, :] = relabel_movie(y[b, :, x_start:x_end, y_start:y_end, :])
->>>>>>> d391d288
 
                 counter += 1
 
