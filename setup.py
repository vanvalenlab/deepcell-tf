--- conflicted
+++ resolved
@@ -1,8 +1,3 @@
-<<<<<<< HEAD
-#!/usr/bin/env python
-
-import logging
-=======
 # Copyright 2016-2020 The Van Valen Lab at the California Institute of
 # Technology (Caltech), with support from the Paul Allen Family Foundation,
 # Google, & National Institutes of Health (NIH) under Grant U24CA224309-01.
@@ -28,7 +23,6 @@
 # See the License for the specific language governing permissions and
 # limitations under the License.
 # ==============================================================================
->>>>>>> 692053e7
 import os
 
 from codecs import open
@@ -40,41 +34,10 @@
 
 
 here = os.path.abspath(os.path.dirname(__file__))
-<<<<<<< HEAD
-
-
-def _parse_requirements(file_path):
-    lineiter = (line.strip() for line in open(file_path))
-    reqs = []
-    for line in lineiter:
-        # workaround to ignore keras_maskrcnn requirement
-        # which is downloaded directly from github
-        if line.startswith('#') or line.startswith('git+'):
-            continue
-        reqs.append(line)
-    return reqs
-=======
->>>>>>> 692053e7
 
 
 with open(os.path.join(here, 'README.md'), 'r', 'utf-8') as f:
     README = f.read()
-
-
-NAME = 'DeepCell'
-VERSION = '0.8.4'
-AUTHOR = 'Van Valen Lab'
-AUTHOR_EMAIL = 'vanvalenlab@gmail.com'
-URL = 'https://github.com/vanvalenlab/deepcell-tf'
-DESCRIPTION = 'Deep learning for single cell image segmentation'
-
-
-
-try:
-    tests_reqs = _parse_requirements('requirements-test.txt')
-except Exception:
-    logging.warning('Failed to load test requirements file, using default ones.')
-    tests_reqs = []
 
 
 about = {}
@@ -86,25 +49,15 @@
     readme = f.read()
 
 
+NAME = about['__title__']
+VERSION = about['__version__']
+AUTHOR = about['__author__']
+AUTHOR_EMAIL = about['__author_email__']
+URL = about['__url__']
+DESCRIPTION = about['__description__']
+
+
 setup(
-<<<<<<< HEAD
-    name=about['__title__'],
-    version=about['__version__'],
-    description=about['__description__'],
-    long_description=readme,
-    long_description_content_type='text/markdown',
-    author=about['__author__'],
-    author_email=about['__author_email__'],
-    url=about['__url__'],
-    license=about['__license__'],
-    packages=find_packages(),
-    install_requires=install_reqs,
-    tests_require=tests_reqs,
-    extras_require={
-        'tests': ['pytest',
-                  'pytest-cov'],
-    }
-=======
     name=NAME,
     version=VERSION,
     author=AUTHOR,
@@ -112,7 +65,7 @@
     description=DESCRIPTION,
     url=URL,
     download_url='{}/tarball/{}'.format(URL, VERSION),
-    license='LICENSE',
+    license=about['__license__'],
     long_description=README,
     long_description_content_type='text/markdown',
     install_requires=[
@@ -154,5 +107,4 @@
         'Topic :: Software Development :: Libraries',
         'Topic :: Software Development :: Libraries :: Python Modules'
     ]
->>>>>>> 692053e7
 )