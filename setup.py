--- conflicted
+++ resolved
@@ -61,11 +61,7 @@
         'scipy>=1.2.3,<2',
         'scikit-image>=0.14.5',
         'scikit-learn>=0.20.4',
-<<<<<<< HEAD
-        'tensorflow==2.5.0',
-=======
-        'tensorflow~=2.4.2',
->>>>>>> 3bd6d968
+        'tensorflow~=2.5.0',
         'jupyter>=1.0.0,<2',
         'opencv-python-headless<5',
         'deepcell-tracking>=0.3.1,<0.4.0',
