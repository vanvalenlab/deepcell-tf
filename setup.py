# Copyright 2016-2021 The Van Valen Lab at the California Institute of
# Technology (Caltech), with support from the Paul Allen Family Foundation,
# Google, & National Institutes of Health (NIH) under Grant U24CA224309-01.
# All rights reserved.
#
# Licensed under a modified Apache License, Version 2.0 (the "License");
# you may not use this file except in compliance with the License.
# You may obtain a copy of the License at
#
#     http://www.github.com/vanvalenlab/deepcell-tf/LICENSE
#
# The Work provided may be used for non-commercial academic purposes only.
# For any other use of the Work, including commercial use, please contact:
# vanvalenlab@gmail.com
#
# Neither the name of Caltech nor the names of its contributors may be used
# to endorse or promote products derived from this software without specific
# prior written permission.
#
# Unless required by applicable law or agreed to in writing, software
# distributed under the License is distributed on an "AS IS" BASIS,
# WITHOUT WARRANTIES OR CONDITIONS OF ANY KIND, either express or implied.
# See the License for the specific language governing permissions and
# limitations under the License.
# ==============================================================================
import os

from codecs import open

try:
    from setuptools import setup, find_packages
except ImportError:
    from distutils.core import setup, find_packages


here = os.path.abspath(os.path.dirname(__file__))


with open(os.path.join(here, 'README.md'), 'r', 'utf-8') as f:
    readme = f.read()


about = {}
with open(os.path.join(here, 'deepcell', '_version.py'), 'r', 'utf-8') as f:
    exec(f.read(), about)


setup(
    name=about['__title__'],
    version=about['__version__'],
    author=about['__author__'],
    author_email=about['__author_email__'],
    description=about['__description__'],
    url=about['__url__'],
    download_url=about['__download_url__'],
    license=about['__license__'],
    long_description=readme,
    long_description_content_type='text/markdown',
    install_requires=[
        'numpy>=1.16.6,<1.20.0',
        'scipy>=1.2.3,<2',
        'scikit-image>=0.14.5',
        'scikit-learn>=0.20.4',
<<<<<<< HEAD
        'tensorflow==2.4.1',
        'tensorflow_addons==0.13.0',
        'spektral==1.0.4',
=======
        'tensorflow~=2.4.2',
>>>>>>> 187add2c
        'jupyter>=1.0.0,<2',
        'opencv-python-headless<5',
        'deepcell-tracking>=0.4.0,<0.5.0',
        'deepcell-toolbox>=0.9.0,<0.10.0'
    ],
    extras_require={
        'tests': [
            'pytest<6',
            'pytest-cov',
            'pytest-pep8',
        ],
    },
    packages=find_packages(),
    python_requires='>=3.6, <3.9',
    classifiers=[
        'Intended Audience :: Developers',
        'Intended Audience :: Science/Research',
        'Operating System :: OS Independent',
        'Programming Language :: Python',
        'Programming Language :: Python :: 3',
        'Programming Language :: Python :: 3.6',
        'Programming Language :: Python :: 3.7',
        'Programming Language :: Python :: 3.8',
        'Topic :: Scientific/Engineering',
        'Topic :: Scientific/Engineering :: Artificial Intelligence',
        'Topic :: Scientific/Engineering :: Bio-Informatics',
        'Topic :: Scientific/Engineering :: Image Processing',
        'Topic :: Scientific/Engineering :: Image Recognition',
        'Topic :: Software Development :: Libraries',
        'Topic :: Software Development :: Libraries :: Python Modules'
    ]
)<|MERGE_RESOLUTION|>--- conflicted
+++ resolved
@@ -61,13 +61,9 @@
         'scipy>=1.2.3,<2',
         'scikit-image>=0.14.5',
         'scikit-learn>=0.20.4',
-<<<<<<< HEAD
-        'tensorflow==2.4.1',
+        'tensorflow~=2.4.2',
         'tensorflow_addons==0.13.0',
         'spektral==1.0.4',
-=======
-        'tensorflow~=2.4.2',
->>>>>>> 187add2c
         'jupyter>=1.0.0,<2',
         'opencv-python-headless<5',
         'deepcell-tracking>=0.4.0,<0.5.0',
