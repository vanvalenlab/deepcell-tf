# Copyright 2016-2019 The Van Valen Lab at the California Institute of
# Technology (Caltech), with support from the Paul Allen Family Foundation,
# Google, & National Institutes of Health (NIH) under Grant U24CA224309-01.
# All rights reserved.
#
# Licensed under a modified Apache License, Version 2.0 (the "License");
# you may not use this file except in compliance with the License.
# You may obtain a copy of the License at
#
#     http://www.github.com/vanvalenlab/deepcell-tf/LICENSE
#
# The Work provided may be used for non-commercial academic purposes only.
# For any other use of the Work, including commercial use, please contact:
# vanvalenlab@gmail.com
#
# Neither the name of Caltech nor the names of its contributors may be used
# to endorse or promote products derived from this software without specific
# prior written permission.
#
# Unless required by applicable law or agreed to in writing, software
# distributed under the License is distributed on an "AS IS" BASIS,
# WITHOUT WARRANTIES OR CONDITIONS OF ANY KIND, either express or implied.
# See the License for the specific language governing permissions and
# limitations under the License.
# ==============================================================================
"""Tests for custom image data generators
@author: David Van Valen
"""

from __future__ import absolute_import
from __future__ import division
from __future__ import print_function

import numpy as np

from tensorflow.python.keras.preprocessing.image import array_to_img
from tensorflow.python.keras.preprocessing.image import img_to_array
from tensorflow.python.platform import test

from deepcell import image_generators


def _generate_test_images(img_w=21, img_h=21):
    rgb_images = []
    gray_images = []
    for _ in range(8):
        bias = np.random.rand(img_w, img_h, 1) * 64
        variance = np.random.rand(img_w, img_h, 1) * (255 - 64)
        imarray = np.random.rand(img_w, img_h, 3) * variance + bias
        im = array_to_img(imarray, scale=False)
        rgb_images.append(im)

        imarray = np.random.rand(img_w, img_h, 1) * variance + bias
        im = array_to_img(imarray, scale=False)
        gray_images.append(im)

    return [rgb_images, gray_images]


class TestTransformMasks(test.TestCase):

    def test_no_transform(self):
        num_classes = np.random.randint(5, size=1)[0]
        # test 2D masks
        mask = np.random.randint(num_classes, size=(5, 30, 30, 1))
        mask_transform = image_generators._transform_masks(
            mask, transform=None, data_format='channels_last')
        self.assertEqual(mask_transform.shape, (5, 30, 30, num_classes))

        mask = np.random.randint(num_classes, size=(5, 1, 30, 30))
        mask_transform = image_generators._transform_masks(
            mask, transform=None, data_format='channels_first')
        self.assertEqual(mask_transform.shape, (5, num_classes, 30, 30))

        # test 3D masks
        mask = np.random.randint(num_classes, size=(5, 10, 30, 30, 1))
        mask_transform = image_generators._transform_masks(
            mask, transform=None, data_format='channels_last')
        self.assertEqual(mask_transform.shape, (5, 10, 30, 30, num_classes))

        mask = np.random.randint(num_classes, size=(5, 1, 10, 30, 30))
        mask_transform = image_generators._transform_masks(
            mask, transform=None, data_format='channels_first')
        self.assertEqual(mask_transform.shape, (5, num_classes, 10, 30, 30))

    def test_fgbg_transform(self):
        num_classes = 2  # always 2 for fg and bg
        # test 2D masks
        mask = np.random.randint(3, size=(5, 30, 30, 1))
        mask_transform = image_generators._transform_masks(
            mask, transform='fgbg', data_format='channels_last')
        self.assertEqual(mask_transform.shape, (5, 30, 30, num_classes))

        mask = np.random.randint(3, size=(5, 1, 30, 30))
        mask_transform = image_generators._transform_masks(
            mask, transform='fgbg', data_format='channels_first')
        self.assertEqual(mask_transform.shape, (5, num_classes, 30, 30))

        # test 3D masks
        mask = np.random.randint(3, size=(5, 10, 30, 30, 1))
        mask_transform = image_generators._transform_masks(
            mask, transform='fgbg', data_format='channels_last')
        self.assertEqual(mask_transform.shape, (5, 10, 30, 30, num_classes))

        mask = np.random.randint(3, size=(5, 1, 10, 30, 30))
        mask_transform = image_generators._transform_masks(
            mask, transform='fgbg', data_format='channels_first')
        self.assertEqual(mask_transform.shape, (5, num_classes, 10, 30, 30))

    def test_deepcell_transform(self):
        num_classes = 4
        # test 2D masks
        mask = np.random.randint(3, size=(5, 30, 30, 1))
        mask_transform = image_generators._transform_masks(
            mask, transform='deepcell', data_format='channels_last')
        self.assertEqual(mask_transform.shape, (5, 30, 30, num_classes))

        mask = np.random.randint(3, size=(5, 1, 30, 30))
        mask_transform = image_generators._transform_masks(
            mask, transform='deepcell', data_format='channels_first')
        self.assertEqual(mask_transform.shape, (5, num_classes, 30, 30))

        # test 3D masks
        mask = np.random.randint(3, size=(5, 10, 30, 30, 1))
        mask_transform = image_generators._transform_masks(
            mask, transform='deepcell', data_format='channels_last')
        self.assertEqual(mask_transform.shape, (5, 10, 30, 30, num_classes))

        mask = np.random.randint(3, size=(5, 1, 10, 30, 30))
        mask_transform = image_generators._transform_masks(
            mask, transform='deepcell', data_format='channels_first')
        self.assertEqual(mask_transform.shape, (5, num_classes, 10, 30, 30))

    def test_watershed_transform(self):
        distance_bins = 4
        erosion_width = 1
        # test 2D masks
        mask = np.random.randint(3, size=(5, 30, 30, 1))
        mask_transform = image_generators._transform_masks(
            mask,
            transform='watershed',
            distance_bins=distance_bins,
            erosion_width=erosion_width,
            data_format='channels_last')
        self.assertEqual(mask_transform.shape, (5, 30, 30, distance_bins))

        distance_bins = 6
        mask = np.random.randint(3, size=(5, 1, 30, 30))
        mask_transform = image_generators._transform_masks(
            mask,
            transform='watershed',
            distance_bins=distance_bins,
            erosion_width=erosion_width,
            data_format='channels_first')
        self.assertEqual(mask_transform.shape, (5, distance_bins, 30, 30))

        # test 3D masks
        distance_bins = 5
        mask = np.random.randint(3, size=(5, 10, 30, 30, 1))
        mask_transform = image_generators._transform_masks(
            mask,
            transform='watershed',
            distance_bins=distance_bins,
            erosion_width=erosion_width,
            data_format='channels_last')
        self.assertEqual(mask_transform.shape, (5, 10, 30, 30, distance_bins))

        distance_bins = 4
        mask = np.random.randint(3, size=(5, 1, 10, 30, 30))
        mask_transform = image_generators._transform_masks(
            mask,
            transform='watershed',
            distance_bins=distance_bins,
            erosion_width=erosion_width,
            data_format='channels_first')
        self.assertEqual(mask_transform.shape, (5, distance_bins, 10, 30, 30))

    def test_disc_transform(self):
        classes = np.random.randint(5, size=1)[0]
        # test 2D masks
        mask = np.random.randint(classes, size=(5, 30, 30, 1))
        mask_transform = image_generators._transform_masks(
            mask,
            transform='disc',
            data_format='channels_last')
        self.assertEqual(mask_transform.shape, (5, 30, 30, classes))

        mask = np.random.randint(classes, size=(5, 1, 30, 30))
        mask_transform = image_generators._transform_masks(
            mask,
            transform='disc',
            data_format='channels_first')
        self.assertEqual(mask_transform.shape, (5, classes, 30, 30))

        # test 3D masks
        mask = np.random.randint(classes, size=(5, 10, 30, 30, 1))
        mask_transform = image_generators._transform_masks(
            mask,
            transform='disc',
            data_format='channels_last')
        self.assertEqual(mask_transform.shape, (5, 10, 30, 30, classes))

        mask = np.random.randint(classes, size=(5, 1, 10, 30, 30))
        mask_transform = image_generators._transform_masks(
            mask,
            transform='disc',
            data_format='channels_first')
        self.assertEqual(mask_transform.shape, (5, classes, 10, 30, 30))

    def test_bad_mask(self):
        # test bad transform
        with self.assertRaises(ValueError):
            mask = np.random.randint(3, size=(5, 30, 30, 1))
            image_generators._transform_masks(mask, transform='unknown')

        # test bad channel axis 2D
        with self.assertRaises(ValueError):
            mask = np.random.randint(3, size=(5, 30, 30, 2))
            image_generators._transform_masks(mask, transform=None)

        # test bad channel axis 3D
        with self.assertRaises(ValueError):
            mask = np.random.randint(3, size=(5, 10, 30, 30, 2))
            image_generators._transform_masks(mask, transform=None)

        # test ndim < 4
        with self.assertRaises(ValueError):
            mask = np.random.randint(3, size=(5, 30, 1))
            image_generators._transform_masks(mask, transform=None)

        # test ndim > 5
        with self.assertRaises(ValueError):
            mask = np.random.randint(3, size=(5, 10, 30, 30, 10, 1))
            image_generators._transform_masks(mask, transform=None)


class TestSampleDataGenerator(test.TestCase):

    def test_sample_data_generator(self):
        for test_images in _generate_test_images():
            img_list = []
            for im in test_images:
                img_list.append(img_to_array(im)[None, ...])

            images = np.vstack(img_list)
            generator = image_generators.SampleDataGenerator(
                featurewise_center=True,
                samplewise_center=True,
                featurewise_std_normalization=True,
                samplewise_std_normalization=True,
                zca_whitening=False,  # dim 1 not aligned (1, 75) & (1323, 1323)
                rotation_range=90.,
                width_shift_range=0.1,
                height_shift_range=0.1,
                shear_range=0.5,
                zoom_range=0.2,
                channel_shift_range=1.,
                brightness_range=(1, 5),
                fill_mode='nearest',
                cval=0.5,
                horizontal_flip=True,
                vertical_flip=True)

            img_w, img_h = 21, 21
            win_x, win_y = 2, 2
            test_batches = 3

            # Basic test before fit
            train_dict = {
                'X': np.random.random((test_batches, img_w, img_h, 3)),
                'y': np.random.randint(2, size=(test_batches, img_w, img_h, 1))
            }
            generator.flow(train_dict, window_size=(win_x, win_y),
                           max_class_samples=10)

            # Temp dir to save generated images
            temp_dir = self.get_temp_dir()

            # Fit
            generator.fit(images, augment=True, seed=1)
            train_dict['X'] = images
            train_dict['y'] = np.random.randint(2, size=(*images.shape[:-1], 1))
            for x, _ in generator.flow(
                    train_dict,
                    save_to_dir=temp_dir,
                    window_size=(win_x, win_y),
                    balance_classes=True,
                    max_class_samples=100,
                    shuffle=True):
                self.assertEqual(x.shape[1:], (2 * win_x + 1, 2 * win_y + 1, x.shape[-1]))
                break

    def test_sample_data_generator_channels_first(self):
        for test_images in _generate_test_images():
            img_list = []
            for im in test_images:
                img_list.append(img_to_array(im)[None, ...])

            images = np.vstack(img_list)
            images = np.rollaxis(images, -1, 1)
            generator = image_generators.SampleDataGenerator(
                featurewise_center=True,
                samplewise_center=True,
                featurewise_std_normalization=True,
                samplewise_std_normalization=True,
                zca_whitening=False,  # dim 0 not aligned (1, 75) & (1323, 1323)
                rotation_range=90.,
                width_shift_range=0.1,
                height_shift_range=0.1,
                shear_range=0.5,
                zoom_range=0.2,
                channel_shift_range=1.,
                # brightness_range=(1, 5),  # TODO: `channels_first` conflict
                fill_mode='nearest',
                cval=0.5,
                horizontal_flip=True,
                vertical_flip=True,
                data_format='channels_first')

            img_w, img_h = 21, 21
            win_x, win_y = 2, 2
            test_batches = 3

            # Basic test before fit
            train_dict = {
                'X': np.random.random((test_batches, 3, img_w, img_h)),
                'y': np.random.randint(2, size=(test_batches, 1, img_w, img_h))
            }
            generator.flow(train_dict, window_size=(win_x, win_y),
                           max_class_samples=10)

            # Temp dir to save generated images
            temp_dir = self.get_temp_dir()

            # Fit
            generator.fit(images, augment=True, seed=1)
            train_dict['X'] = images
            test_shape = (images.shape[0], 1, *images.shape[2:])
            train_dict['y'] = np.random.randint(2, size=test_shape)
            for x, _ in generator.flow(
                    train_dict,
                    save_to_dir=temp_dir,
                    window_size=(win_x, win_y),
                    balance_classes=True,
                    max_class_samples=10,
                    shuffle=True):
                self.assertEqual(x.shape[1:], (x.shape[1], 2 * win_x + 1, 2 * win_y + 1))
                break

    def test_sample_data_generator_invalid_data(self):
        generator = image_generators.SampleDataGenerator(
            featurewise_center=True,
            samplewise_center=True,
            featurewise_std_normalization=True,
            samplewise_std_normalization=True,
            zca_whitening=True,
            data_format='channels_last')

        win_x, win_y = 2, 2

        # Test fit with invalid data
        with self.assertRaises(ValueError):
            x = np.random.random((3, 10, 10))
            generator.fit(x)

        # Test flow with invalid dimensions
        with self.assertRaises(ValueError):
            train_dict = {
                'X': np.random.random((8, 10, 10)),
                'y': np.random.random((8, 10, 10))
            }
            generator.flow(train_dict, window_size=(win_x, win_y))

        # Test flow with non-matching batches
        with self.assertRaises(Exception):
            train_dict = {
                'X': np.random.random((8, 10, 10, 1)),
                'y': np.random.random((7, 10, 10, 1))
            }
            generator.flow(train_dict)
        # Invalid number of channels: will work but raise a warning
        x = np.random.random((8, 10, 10, 5))
        y = np.random.randint(2, size=(8, 10, 10, 1))
        generator.flow({'X': x, 'y': y}, window_size=(win_x, win_y))

        with self.assertRaises(ValueError):
            generator = image_generators.SampleDataGenerator(
                data_format='unknown')

        generator = image_generators.SampleDataGenerator(
            zoom_range=(2, 2))
        with self.assertRaises(ValueError):
            generator = image_generators.SampleDataGenerator(
                zoom_range=(2, 2, 2))


class TestSampleMovieDataGenerator(test.TestCase):

    def test_sample_movie_data_generator(self):
        frames = 7
        for test_images in _generate_test_images():
            img_list = []
            for im in test_images:
                frame_list = []
                for _ in range(frames):
                    frame_list.append(img_to_array(im)[None, ...])
                img_stack = np.vstack(frame_list)
                img_list.append(img_stack)

            images = np.vstack(img_list)
            batch_count = images.shape[0] // frames
            images = np.reshape(images, (batch_count, frames, *images.shape[1:]))
            generator = image_generators.SampleMovieDataGenerator(
                featurewise_center=True,
                samplewise_center=True,
                featurewise_std_normalization=True,
                samplewise_std_normalization=True,
                zca_whitening=False,
                rotation_range=90.,
                width_shift_range=0.1,
                height_shift_range=0.1,
                shear_range=0.5,
                zoom_range=0.2,
                channel_shift_range=1.,
                brightness_range=(1, 5),
                fill_mode='nearest',
                cval=0.5,
                horizontal_flip=True,
                vertical_flip=True)

            img_w, img_h = 21, 21
            win_x, win_y, win_z = 2, 2, 2
            test_batches = 3

            # Basic test before fit
            train_dict = {
                'X': np.random.random((test_batches, frames, img_w, img_h, 3)),
                'y': np.random.randint(2, size=(test_batches, frames, img_w, img_h, 1))
            }
            generator.flow(train_dict, window_size=(win_x, win_y, win_z),
                           max_class_samples=10)

            # Temp dir to save generated images
            temp_dir = self.get_temp_dir()

            # Fit
            assert generator.random_transform(images[0]).shape == images[0].shape
            generator.fit(images, augment=True, seed=1)
            train_dict['X'] = images
            test_shape = (images.shape[0], *images.shape[1:-1], 1)
            train_dict['y'] = np.random.randint(2, size=test_shape)
            for x, _ in generator.flow(
                    train_dict,
                    save_to_dir=temp_dir,
                    window_size=(win_x, win_y, win_z),
                    balance_classes=True,
                    max_class_samples=100,
                    shuffle=True):
                shape = (2 * win_z + 1, 2 * win_x + 1, 2 * win_y + 1, x.shape[-1])
                self.assertEqual(x.shape[1:], shape)
                break

    def test_sample_movie_data_generator_channels_first(self):
        frames = 7
        for test_images in _generate_test_images():
            img_list = []
            for im in test_images:
                frame_list = []
                for _ in range(frames):
                    frame_list.append(img_to_array(im)[None, ...])
                img_stack = np.vstack(frame_list)
                img_list.append(img_stack)

            images = np.vstack(img_list)
            batch_count = images.shape[0] // frames
            images = np.reshape(images, (batch_count, frames, *images.shape[1:]))
            images = np.rollaxis(images, -1, 1)
            generator = image_generators.SampleMovieDataGenerator(
                featurewise_center=True,
                samplewise_center=True,
                featurewise_std_normalization=True,
                samplewise_std_normalization=True,
                zca_whitening=False,
                rotation_range=90.,
                width_shift_range=0.1,
                height_shift_range=0.1,
                shear_range=0.5,
                zoom_range=0.2,
                channel_shift_range=1.,
                # brightness_range=(1, 5),  # TODO: `channels_first` conflict
                fill_mode='nearest',
                cval=0.5,
                horizontal_flip=True,
                vertical_flip=True,
                data_format='channels_first')

            img_w, img_h = 21, 21
            win_x, win_y, win_z = 2, 2, 2
            test_batches = 3

            # Basic test before fit
            train_dict = {
                'X': np.random.random((test_batches, 3, frames, img_w, img_h)),
                'y': np.random.randint(2, size=(test_batches, 1, frames, img_w, img_h))
            }
            generator.flow(train_dict, window_size=(win_x, win_y, win_z),
                           max_class_samples=10)

            # Temp dir to save generated images
            temp_dir = self.get_temp_dir()

            # Fit
            assert generator.random_transform(images[0]).shape == images[0].shape
            generator.fit(images, augment=True, seed=1)

            train_dict['X'] = images
            test_shape = (images.shape[0], 1, *images.shape[2:])
            train_dict['y'] = np.random.randint(2, size=test_shape)
            for x, _ in generator.flow(
                    train_dict,
                    save_to_dir=temp_dir,
                    window_size=(win_x, win_y, win_z),
                    balance_classes=True,
                    max_class_samples=100,
                    shuffle=True):
                shape = (x.shape[1], 2 * win_z + 1, 2 * win_x + 1, 2 * win_y + 1)
                self.assertEqual(x.shape[1:], shape)
                break

    def test_sample_movie_data_generator_invalid_data(self):
        generator = image_generators.SampleMovieDataGenerator(
            featurewise_center=True,
            samplewise_center=True,
            featurewise_std_normalization=True,
            samplewise_std_normalization=True,
            zca_whitening=True,
            data_format='channels_last')
        window_size = (2, 2, 2)

        # Test fit with invalid data
        with self.assertRaises(ValueError):
            x = np.random.random((3, 10, 10))
            generator.fit(x)

        # Test flow with invalid dimensions
        with self.assertRaises(ValueError):
            train_dict = {
                'X': np.random.random((8, 10, 10, 1)),
                'y': np.random.random((8, 10, 10, 1))
            }
            generator.flow(train_dict, window_size=window_size)

        # Test flow with non-matching batches
        with self.assertRaises(Exception):
            train_dict = {
                'X': np.random.random((8, 11, 10, 10, 1)),
                'y': np.random.random((7, 11, 10, 10, 1))
            }
            generator.flow(train_dict, window_size=window_size)

        # Invalid number of channels: will work but raise a warning
        x = np.random.random((8, 11, 10, 10, 5))
        y = np.random.randint(2, size=(8, 11, 10, 10, 1))
        generator.flow({'X': x, 'y': y}, window_size=window_size)

        with self.assertRaises(ValueError):
            generator = image_generators.SampleDataGenerator(
                data_format='unknown')

        generator = image_generators.SampleDataGenerator(
            zoom_range=(2, 2))
        with self.assertRaises(ValueError):
            generator = image_generators.SampleDataGenerator(
                zoom_range=(2, 2, 2))


class TestFullyConvDataGenerator(test.TestCase):

    def test_fully_conv_data_generator(self):
        for test_images in _generate_test_images():
            img_list = []
            for im in test_images:
                img_list.append(img_to_array(im)[None, ...])

            images = np.vstack(img_list)
            generator = image_generators.ImageFullyConvDataGenerator(
                featurewise_center=True,
                samplewise_center=True,
                featurewise_std_normalization=True,
                samplewise_std_normalization=True,
                zca_whitening=True,
                rotation_range=90.,
                width_shift_range=0.1,
                height_shift_range=0.1,
                shear_range=0.5,
                zoom_range=0.2,
                channel_shift_range=1.,
                brightness_range=(1, 5),
                fill_mode='nearest',
                cval=0.5,
                horizontal_flip=True,
                vertical_flip=True)

            # Basic test before fit
            train_dict = {
                'X': np.random.random((8, 10, 10, 3)),
                'y': np.random.random((8, 10, 10, 1)),
            }
            generator.flow(train_dict)

            # Temp dir to save generated images
            temp_dir = self.get_temp_dir()

            # Fit
            generator.fit(images, augment=True, seed=1)
            y_shape = tuple(list(images.shape)[:-1] + [1])
            train_dict['X'] = images
            train_dict['y'] = np.random.random(y_shape)
            for x, y in generator.flow(
                    train_dict,
                    save_to_dir=temp_dir,
                    skip=1,
                    shuffle=True):
                self.assertEqual(x.shape[1:], images.shape[1:])
                self.assertEqual(len(y), 2)
                self.assertEqual(y[0].shape[1:], y_shape[1:])
                self.assertEqual(y[-1].shape[1:], y_shape[1:])
                break

    def test_fully_conv_data_generator_channels_first(self):
        for test_images in _generate_test_images():
            img_list = []
            for im in test_images:
                img_list.append(img_to_array(im)[None, ...])

            images = np.vstack(img_list)
            images = np.rollaxis(images, 3, 1)
            generator = image_generators.ImageFullyConvDataGenerator(
                featurewise_center=True,
                samplewise_center=True,
                featurewise_std_normalization=True,
                samplewise_std_normalization=True,
                zca_whitening=True,
                rotation_range=90.,
                width_shift_range=0.1,
                height_shift_range=0.1,
                shear_range=0.5,
                zoom_range=0.2,
                channel_shift_range=1.,
                # brightness_range=(1, 5),  # TODO: `channels_first` conflict
                fill_mode='nearest',
                cval=0.5,
                horizontal_flip=True,
                vertical_flip=True,
                data_format='channels_first')

            # Basic test before fit
            train_dict = {
                'X': np.random.random((8, 3, 10, 10)),
                'y': np.random.random((8, 1, 10, 10)),
            }
            generator.flow(train_dict)

            # Temp dir to save generated images
            temp_dir = self.get_temp_dir()

            # Fit
            generator.fit(images, augment=True, seed=1)
            y_shape = tuple([images.shape[0], 1] + list(images.shape)[2:])
            train_dict['X'] = images
            train_dict['y'] = np.random.random(y_shape)

            for x, y in generator.flow(
                    train_dict,
                    save_to_dir=temp_dir,
                    skip=1,
                    shuffle=True):
                self.assertEqual(x.shape[1:], images.shape[1:])
                self.assertEqual(len(y), 2)
                self.assertEqual(y[0].shape[1:], y_shape[1:])
                self.assertEqual(y[-1].shape[1:], y_shape[1:])
                break

    def test_fully_conv_data_generator_invalid_data(self):
        generator = image_generators.ImageFullyConvDataGenerator(
            featurewise_center=True,
            samplewise_center=True,
            featurewise_std_normalization=True,
            samplewise_std_normalization=True,
            zca_whitening=True,
            data_format='channels_last')

        # Test fit with invalid data
        with self.assertRaises(ValueError):
            x = np.random.random((3, 10, 10))
            generator.fit(x)

        # Test flow with invalid dimensions
        with self.assertRaises(ValueError):
            train_dict = {
                'X': np.random.random((8, 10, 10)),
                'y': np.random.random((8, 10, 10))
            }
            generator.flow(train_dict)

        # Test flow with non-matching batches
        with self.assertRaises(Exception):
            train_dict = {
                'X': np.random.random((8, 10, 10, 1)),
                'y': np.random.random((7, 10, 10, 1))
            }
            generator.flow(train_dict)
        # Invalid number of channels: will work but raise a warning
        generator.fit(np.random.random((8, 10, 10, 5)))

        with self.assertRaises(ValueError):
            generator = image_generators.ImageFullyConvDataGenerator(
                data_format='unknown')

        generator = image_generators.ImageFullyConvDataGenerator(
            zoom_range=(2, 2))
        with self.assertRaises(ValueError):
            generator = image_generators.ImageFullyConvDataGenerator(
                zoom_range=(2, 2, 2))

    def test_fully_conv_data_generator_fit(self):
        generator = image_generators.ImageFullyConvDataGenerator(
            featurewise_center=True,
            samplewise_center=True,
            featurewise_std_normalization=True,
            samplewise_std_normalization=True,
            zca_whitening=True,
            data_format='channels_last')
        # Test grayscale
        x = np.random.random((8, 10, 10, 1))
        generator.fit(x)
        # Test RBG
        x = np.random.random((8, 10, 10, 3))
        generator.fit(x)
        generator = image_generators.ImageFullyConvDataGenerator(
            featurewise_center=True,
            samplewise_center=True,
            featurewise_std_normalization=True,
            samplewise_std_normalization=True,
            zca_whitening=True,
            data_format='channels_first')
        # Test grayscale
        x = np.random.random((8, 1, 10, 10))
        generator.fit(x)
        # Test RBG
        x = np.random.random((8, 3, 10, 10))
        generator.fit(x)

    def test_batch_standardize(self):
        # ImageFullyConvDataGenerator.standardize should work on batches
        for test_images in _generate_test_images():
            img_list = []
            for im in test_images:
                img_list.append(img_to_array(im)[None, ...])

            images = np.vstack(img_list)
            generator = image_generators.ImageFullyConvDataGenerator(
                featurewise_center=True,
                samplewise_center=True,
                featurewise_std_normalization=True,
                samplewise_std_normalization=True,
                zca_whitening=True,
                rotation_range=90.,
                width_shift_range=0.1,
                height_shift_range=0.1,
                shear_range=0.5,
                rescale=.95,
                zoom_range=0.2,
                channel_shift_range=1.,
                brightness_range=(1, 5),
                fill_mode='nearest',
                cval=0.5,
                horizontal_flip=True,
                vertical_flip=True)
            generator.fit(images, augment=True)

            transformed = np.copy(images)
            for i, im in enumerate(transformed):
                transformed[i] = generator.random_transform(im, seed=1)
            transformed = generator.standardize(transformed)


class TestMovieDataGenerator(test.TestCase):

    def test_movie_data_generator(self):
        frames = 7
        for test_images in _generate_test_images():
            img_list = []
            for im in test_images:
                frame_list = []
                for _ in range(frames):
                    frame_list.append(img_to_array(im)[None, ...])
                img_stack = np.vstack(frame_list)
                img_list.append(img_stack)

            images = np.vstack(img_list)
            batches = images.shape[0] // frames
            images = np.reshape(images, (batches, frames, *images.shape[1:]))
            generator = image_generators.MovieDataGenerator(
                featurewise_center=True,
                samplewise_center=True,
                featurewise_std_normalization=True,
                samplewise_std_normalization=True,
                zca_whitening=False,
                rotation_range=90.,
                width_shift_range=0.1,
                height_shift_range=0.1,
                shear_range=0.5,
                zoom_range=0.2,
                channel_shift_range=1.,
                brightness_range=(1, 5),
                fill_mode='nearest',
                cval=0.5,
                horizontal_flip=True,
                vertical_flip=True)

            # Basic test before fit
            train_dict = {
                'X': np.random.random((8, 11, 10, 10, 3)),
                'y': np.random.random((8, 11, 10, 10, 1)),
            }
            generator.flow(train_dict, frames_per_batch=1)

            # Temp dir to save generated images
            temp_dir = self.get_temp_dir()

            # Fit
            generator.fit(images, augment=True, seed=1)
            y_shape = tuple(list(images.shape)[:-1] + [1])
            train_dict['X'] = images
            train_dict['y'] = np.random.random(y_shape)
            frames_per_batch = 5
            for x, y in generator.flow(
                    train_dict,
                    shuffle=True,
                    save_to_dir=temp_dir,
                    skip=1,
                    frames_per_batch=frames_per_batch):
                batch_x_shape = (frames_per_batch, *images.shape[2:])
                batch_y_shape = (frames_per_batch, *y_shape[2:])
                self.assertEqual(x.shape[1:], batch_x_shape)
                self.assertEqual(len(y), 2)
                self.assertEqual(y[0].shape[1:], batch_y_shape)
                self.assertEqual(y[-1].shape[1:], batch_y_shape)
                break

    def test_movie_data_generator_channels_first(self):
        frames = 7
        for test_images in _generate_test_images():
            img_list = []
            for im in test_images:
                frame_list = []
                for _ in range(frames):
                    frame_list.append(img_to_array(im)[None, ...])
                img_stack = np.vstack(frame_list)
                img_list.append(img_stack)

            images = np.vstack(img_list)
            batch_count = images.shape[0] // frames
            images = np.reshape(images, (batch_count, frames, *images.shape[1:]))
            images = np.rollaxis(images, 4, 1)
            generator = image_generators.MovieDataGenerator(
                featurewise_center=True,
                samplewise_center=True,
                featurewise_std_normalization=True,
                samplewise_std_normalization=True,
                zca_whitening=False,
                rotation_range=90.,
                width_shift_range=0.1,
                height_shift_range=0.1,
                shear_range=0.5,
                zoom_range=0.2,
                channel_shift_range=1.,
                # brightness_range=(1, 5),  # TODO: `channels_first` conflict
                fill_mode='nearest',
                cval=0.5,
                horizontal_flip=True,
                vertical_flip=True,
                data_format='channels_first')

            # Basic test before fit
            train_dict = {
                'X': np.random.random((8, 3, 11, 10, 10)),
                'y': np.random.random((8, 1, 11, 10, 10)),
            }
            generator.flow(train_dict)

            # Temp dir to save generated images
            temp_dir = self.get_temp_dir()

            # Fit
            generator.fit(images, augment=True, seed=1)
            y_shape = tuple([images.shape[0], 1] + list(images.shape)[2:])
            train_dict['X'] = images
            train_dict['y'] = np.random.random(y_shape)

            frames_per_batch = 5
            for x, y in generator.flow(
                    train_dict,
                    shuffle=True,
                    skip=1,
                    save_to_dir=temp_dir,
                    frames_per_batch=frames_per_batch):
                batch_x_shape = (images.shape[1], frames_per_batch, *images.shape[3:])
                batch_y_shape = (y_shape[1], frames_per_batch, *y_shape[3:])
                self.assertEqual(x.shape[1:], batch_x_shape)
                self.assertEqual(len(y), 2)
                self.assertEqual(y[0].shape[1:], batch_y_shape)
                self.assertEqual(y[-1].shape[1:], batch_y_shape)
                break

    def test_movie_data_generator_invalid_data(self):
        generator = image_generators.MovieDataGenerator(
            featurewise_center=True,
            samplewise_center=True,
            featurewise_std_normalization=True,
            samplewise_std_normalization=True,
            zca_whitening=True,
            data_format='channels_last')

        # Test fit with invalid data
        with self.assertRaises(ValueError):
            x = np.random.random((3, 10, 10))
            generator.fit(x)

        # Test flow with invalid dimensions
        with self.assertRaises(ValueError):
            train_dict = {
                'X': np.random.random((8, 10, 10, 1)),
                'y': np.random.random((8, 10, 10, 1))
            }
            generator.flow(train_dict)

        # Test flow with non-matching batches
        with self.assertRaises(Exception):
            train_dict = {
                'X': np.random.random((8, 11, 10, 10, 1)),
                'y': np.random.random((7, 11, 10, 10, 1))
            }
            generator.flow(train_dict)

        # Test flow with bigger frames_per_batch than frames
        with self.assertRaises(Exception):
            train_dict = {
                'X': np.random.random((8, 11, 10, 10, 1)),
                'y': np.random.random((8, 11, 10, 10, 1))
            }
            generator.flow(train_dict, frames_per_batch=31)

        # Invalid number of channels: will work but raise a warning
        generator.fit(np.random.random((8, 3, 10, 10, 5)))

        with self.assertRaises(ValueError):
            generator = image_generators.MovieDataGenerator(
                data_format='unknown')

        generator = image_generators.MovieDataGenerator(
            zoom_range=(2, 2))
        with self.assertRaises(ValueError):
            generator = image_generators.MovieDataGenerator(
                zoom_range=(2, 2, 2))

    def test_movie_data_generator_fit(self):
        generator = image_generators.MovieDataGenerator(
            featurewise_center=True,
            samplewise_center=True,
            featurewise_std_normalization=True,
            samplewise_std_normalization=True,
            zca_whitening=True,
            data_format='channels_last')
        # Test grayscale
        x = np.random.random((8, 5, 10, 10, 1))
        generator.fit(x)
        # Test RBG
        x = np.random.random((8, 5, 10, 10, 3))
        generator.fit(x)
        generator = image_generators.MovieDataGenerator(
            featurewise_center=True,
            samplewise_center=True,
            featurewise_std_normalization=True,
            samplewise_std_normalization=True,
            zca_whitening=False,
            data_format='channels_first')
        # Test grayscale
        x = np.random.random((8, 1, 5, 4, 6))
        generator.fit(x)
        # Test RBG
        x = np.random.random((8, 3, 5, 4, 6))
        generator.fit(x)

    def test_batch_standardize(self):
        # MovieDataGenerator.standardize should work on batches
        frames = 3
        for test_images in _generate_test_images():
            img_list = []
            for im in test_images:
                frame_list = []
                for _ in range(frames):
                    frame_list.append(img_to_array(im)[None, ...])
                img_stack = np.vstack(frame_list)
                img_list.append(img_stack)

            images = np.vstack(img_list)
            batches = images.shape[0] // frames
            images = np.reshape(images, (batches, frames, *images.shape[1:]))
            generator = image_generators.MovieDataGenerator(
                featurewise_center=True,
                samplewise_center=True,
                featurewise_std_normalization=True,
                samplewise_std_normalization=True,
                zca_whitening=False,
                rescale=2,
                preprocessing_function=lambda x: x,
                rotation_range=90.,
                width_shift_range=0.1,
                height_shift_range=0.1,
                shear_range=0.5,
                zoom_range=0.2,
                channel_shift_range=0.,
                brightness_range=(1, 5),
                fill_mode='nearest',
                cval=0.5,
                horizontal_flip=True,
                vertical_flip=True)
            generator.fit(images, augment=True)

            transformed = np.copy(images)
            for i, im in enumerate(transformed):
                transformed[i] = generator.random_transform(im, seed=1)
            transformed = generator.standardize(transformed)


<<<<<<< HEAD
class TestRetinaNetDataGenerator(test.TestCase):

    def test_retinanet_data_generator(self):
        for test_images in _generate_test_images(21, 21):
            img_list = []
            for im in test_images:
                img_list.append(img_to_array(im)[None, ...])

            images = np.vstack(img_list)
            generator = image_generators.RetinaNetGenerator(
=======
class TestSiamsesDataGenerator(test.TestCase):

    def test_siamese_data_generator(self):
        frames = 5
        # TODO: image generator should handle RGB as well as grayscale
        for test_images in _generate_test_images()[1:]:
            img_list = []
            for im in test_images:
                frame_list = []
                for _ in range(frames):
                    frame_list.append(img_to_array(im)[None, ...])
                img_stack = np.vstack(frame_list)
                img_list.append(img_stack)

            images = np.vstack(img_list)
            batches = images.shape[0] // frames
            images = np.reshape(images, (batches, frames, *images.shape[1:]))
            generator = image_generators.SiameseDataGenerator(
>>>>>>> fc0399e9
                featurewise_center=True,
                samplewise_center=True,
                featurewise_std_normalization=True,
                samplewise_std_normalization=True,
                zca_whitening=True,
                rotation_range=90.,
                width_shift_range=0.1,
                height_shift_range=0.1,
                shear_range=0.5,
                zoom_range=0.2,
                channel_shift_range=1.,
                brightness_range=(1, 5),
                fill_mode='nearest',
                cval=0.5,
                horizontal_flip=True,
                vertical_flip=True)

<<<<<<< HEAD
            num_classes = np.random.randint(1, 3)

            # Basic test before fit
            train_dict = {
                'X': np.random.random((8, 10, 10, 3)),
                'y': np.random.random((8, 10, 10, 1)),
            }
            generator.flow(train_dict, num_classes=num_classes)

            # Temp dir to save generated images
            temp_dir = self.get_temp_dir()

            # Fit
            generator.fit(images, augment=True, seed=1)
            y_shape = tuple(list(images.shape)[:-1] + [1])
            train_dict['X'] = images
            train_dict['y'] = np.random.randint(0, 9, size=y_shape)
            for x, (r, l) in generator.flow(
                    train_dict,
                    num_classes=num_classes,
                    save_to_dir=temp_dir,
                    shuffle=True):
                self.assertEqual(x.shape[1:], images.shape[1:])
                self.assertEqual(r.shape[:-1], l.shape[:-1])
                self.assertEqual(r.shape[-1], 5)
                self.assertEqual(l.shape[-1], num_classes + 1)
                break

    def test_retinanet_data_generator_channels_first(self):
        for test_images in _generate_test_images(21, 21):
            img_list = []
            for im in test_images:
                img_list.append(img_to_array(im)[None, ...])

            images = np.vstack(img_list)
            images = np.rollaxis(images, 3, 1)
            generator = image_generators.RetinaNetGenerator(
=======
            feats = ['appearance', 'distance', 'neighborhood', 'regionprop']

            # Basic test before fit
            train_dict = {
                # TODO: image generator should handle RGB as well as grayscale
                'X': np.random.random((8, 5, 10, 10, 1)),
                'y': np.random.randint(low=0, high=4, size=(8, 5, 10, 10, 1)),
                'daughters': [{j: [{1: [2, 3]}] for j in range(1, 4)}
                              for k in range(8)]
            }
            generator.flow(train_dict, features=feats)

            # Temp dir to save generated images
            temp_dir = self.get_temp_dir()
            y_shape = tuple(list(images.shape)[:-1] + [1])
            train_dict['X'] = images
            train_dict['y'] = np.random.randint(low=0, high=4, size=y_shape)
            train_dict['daughters'] = [{j: [{1: [2, 3]}] for j in range(1, 4)}
                                       for k in range(y_shape[0])]
            # TODO: test the correctness of the `x` and `y`
            # for x, y in generator.flow(
            #         train_dict,
            #         features=feats,
            #         crop_dim=2,
            #         save_to_dir=temp_dir,
            #         shuffle=True):
            #     break

    def test_siamese_data_generator_channels_first(self):
        frames = 5
        # TODO: image generator should handle RGB as well as grayscale
        for test_images in _generate_test_images()[1:]:
            img_list = []
            for im in test_images:
                frame_list = []
                for _ in range(frames):
                    frame_list.append(img_to_array(im)[None, ...])
                img_stack = np.vstack(frame_list)
                img_list.append(img_stack)

            images = np.vstack(img_list)
            batch_count = images.shape[0] // frames
            images = np.reshape(images, (batch_count, frames, *images.shape[1:]))
            images = np.rollaxis(images, 4, 1)
            generator = image_generators.SiameseDataGenerator(
>>>>>>> fc0399e9
                featurewise_center=True,
                samplewise_center=True,
                featurewise_std_normalization=True,
                samplewise_std_normalization=True,
                zca_whitening=True,
                rotation_range=90.,
                width_shift_range=0.1,
                height_shift_range=0.1,
                shear_range=0.5,
                zoom_range=0.2,
                channel_shift_range=1.,
                # brightness_range=(1, 5),  # TODO: `channels_first` conflict
                fill_mode='nearest',
                cval=0.5,
                horizontal_flip=True,
                vertical_flip=True,
                data_format='channels_first')

<<<<<<< HEAD
            num_classes = np.random.randint(1, 3)

            # Basic test before fit
            train_dict = {
                'X': np.random.random((8, 3, 10, 10)),
                'y': np.random.random((8, 1, 10, 10)),
            }
            generator.flow(train_dict, num_classes=num_classes)

            # Temp dir to save generated images
            temp_dir = self.get_temp_dir()

            # Fit
            generator.fit(images, augment=True, seed=1)
            y_shape = tuple([images.shape[0], 1] + list(images.shape)[2:])
            train_dict['X'] = images
            train_dict['y'] = np.random.randint(0, 9, size=y_shape)

            for x, (r, l) in generator.flow(
                    train_dict,
                    num_classes=num_classes,
                    save_to_dir=temp_dir,
                    shuffle=True):
                self.assertEqual(x.shape[1:], images.shape[1:])
                self.assertEqual(x.shape[1:], images.shape[1:])
                self.assertEqual(r.shape[:-1], l.shape[:-1])
                self.assertEqual(r.shape[-1], 5)
                self.assertEqual(l.shape[-1], num_classes + 1)
                break

    def test_retinanet_data_generator_invalid_data(self):
        generator = image_generators.ImageFullyConvDataGenerator(
=======
            feats = ['appearance', 'distance', 'neighborhood', 'regionprop']

            # Basic test before fit
            train_dict = {
                # TODO: image generator should handle RGB as well as grayscale
                'X': np.random.random((8, 1, 5, 10, 10)),
                'y': np.random.randint(low=0, high=4, size=(8, 1, 5, 10, 10)),
                'daughters': [{j: [{1: [2, 3]}] for j in range(1, 4)} for k in range(8)]
            }
            generator.flow(train_dict, features=feats)

            # Temp dir to save generated images
            temp_dir = self.get_temp_dir()
            y_shape = tuple([images.shape[0], 1] + list(images.shape)[2:])
            train_dict['X'] = images
            train_dict['y'] = np.random.randint(low=0, high=4, size=y_shape)
            train_dict['daughters'] = [{j: [{1: [2, 3]}] for j in range(1, 4)}
                                       for k in range(y_shape[0])]
            # TODO: test the correctness of the `x` and `y`
            # for x, y in generator.flow(
            #         train_dict,
            #         features=feats,
            #         crop_dim=2,
            #         save_to_dir=temp_dir,
            #         shuffle=True):
            #     break

    def test_siamese_data_generator_invalid_data(self):
        generator = image_generators.SiameseDataGenerator(
>>>>>>> fc0399e9
            featurewise_center=True,
            samplewise_center=True,
            featurewise_std_normalization=True,
            samplewise_std_normalization=True,
            zca_whitening=True,
            data_format='channels_last')

<<<<<<< HEAD
=======
        feats = ['appearance', 'distance', 'neighborhood', 'regionprop']

>>>>>>> fc0399e9
        # Test fit with invalid data
        with self.assertRaises(ValueError):
            x = np.random.random((3, 10, 10))
            generator.fit(x)

        # Test flow with invalid dimensions
        with self.assertRaises(ValueError):
            train_dict = {
                'X': np.random.random((8, 10, 10)),
<<<<<<< HEAD
                'y': np.random.random((8, 10, 10))
            }
            generator.flow(train_dict)
=======
                'y': np.random.random((8, 10, 10)),
                'daughters': {}
            }
            generator.flow(train_dict, features=feats)
>>>>>>> fc0399e9

        # Test flow with non-matching batches
        with self.assertRaises(Exception):
            train_dict = {
<<<<<<< HEAD
                'X': np.random.random((8, 10, 10, 1)),
                'y': np.random.random((7, 10, 10, 1))
            }
            generator.flow(train_dict)
=======
                'X': np.random.random((8, 11, 10, 10, 1)),
                'y': np.random.random((7, 11, 10, 10, 1)),
                'daughters': {}
            }
            generator.flow(train_dict, features=feats)
        # Test flow without daughters
        with self.assertRaises(ValueError):
            train_dict = {
                'X': np.random.random((8, 11, 10, 10, 1)),
                'y': np.random.random((7, 11, 10, 10, 1)),
            }
            generator.flow(train_dict, features=feats)
>>>>>>> fc0399e9
        # Invalid number of channels: will work but raise a warning
        generator.fit(np.random.random((8, 10, 10, 5)))

        with self.assertRaises(ValueError):
<<<<<<< HEAD
            generator = image_generators.ImageFullyConvDataGenerator(
                data_format='unknown')

        generator = image_generators.ImageFullyConvDataGenerator(
            zoom_range=(2, 2))
        with self.assertRaises(ValueError):
            generator = image_generators.ImageFullyConvDataGenerator(
=======
            generator = image_generators.SiameseDataGenerator(
                data_format='unknown')

        generator = image_generators.SiameseDataGenerator(
            zoom_range=(2, 2))
        with self.assertRaises(ValueError):
            generator = image_generators.SiameseDataGenerator(
>>>>>>> fc0399e9
                zoom_range=(2, 2, 2))<|MERGE_RESOLUTION|>--- conflicted
+++ resolved
@@ -1035,18 +1035,6 @@
             transformed = generator.standardize(transformed)
 
 
-<<<<<<< HEAD
-class TestRetinaNetDataGenerator(test.TestCase):
-
-    def test_retinanet_data_generator(self):
-        for test_images in _generate_test_images(21, 21):
-            img_list = []
-            for im in test_images:
-                img_list.append(img_to_array(im)[None, ...])
-
-            images = np.vstack(img_list)
-            generator = image_generators.RetinaNetGenerator(
-=======
 class TestSiamsesDataGenerator(test.TestCase):
 
     def test_siamese_data_generator(self):
@@ -1065,7 +1053,6 @@
             batches = images.shape[0] // frames
             images = np.reshape(images, (batches, frames, *images.shape[1:]))
             generator = image_generators.SiameseDataGenerator(
->>>>>>> fc0399e9
                 featurewise_center=True,
                 samplewise_center=True,
                 featurewise_std_normalization=True,
@@ -1083,45 +1070,6 @@
                 horizontal_flip=True,
                 vertical_flip=True)
 
-<<<<<<< HEAD
-            num_classes = np.random.randint(1, 3)
-
-            # Basic test before fit
-            train_dict = {
-                'X': np.random.random((8, 10, 10, 3)),
-                'y': np.random.random((8, 10, 10, 1)),
-            }
-            generator.flow(train_dict, num_classes=num_classes)
-
-            # Temp dir to save generated images
-            temp_dir = self.get_temp_dir()
-
-            # Fit
-            generator.fit(images, augment=True, seed=1)
-            y_shape = tuple(list(images.shape)[:-1] + [1])
-            train_dict['X'] = images
-            train_dict['y'] = np.random.randint(0, 9, size=y_shape)
-            for x, (r, l) in generator.flow(
-                    train_dict,
-                    num_classes=num_classes,
-                    save_to_dir=temp_dir,
-                    shuffle=True):
-                self.assertEqual(x.shape[1:], images.shape[1:])
-                self.assertEqual(r.shape[:-1], l.shape[:-1])
-                self.assertEqual(r.shape[-1], 5)
-                self.assertEqual(l.shape[-1], num_classes + 1)
-                break
-
-    def test_retinanet_data_generator_channels_first(self):
-        for test_images in _generate_test_images(21, 21):
-            img_list = []
-            for im in test_images:
-                img_list.append(img_to_array(im)[None, ...])
-
-            images = np.vstack(img_list)
-            images = np.rollaxis(images, 3, 1)
-            generator = image_generators.RetinaNetGenerator(
-=======
             feats = ['appearance', 'distance', 'neighborhood', 'regionprop']
 
             # Basic test before fit
@@ -1167,7 +1115,6 @@
             images = np.reshape(images, (batch_count, frames, *images.shape[1:]))
             images = np.rollaxis(images, 4, 1)
             generator = image_generators.SiameseDataGenerator(
->>>>>>> fc0399e9
                 featurewise_center=True,
                 samplewise_center=True,
                 featurewise_std_normalization=True,
@@ -1186,40 +1133,6 @@
                 vertical_flip=True,
                 data_format='channels_first')
 
-<<<<<<< HEAD
-            num_classes = np.random.randint(1, 3)
-
-            # Basic test before fit
-            train_dict = {
-                'X': np.random.random((8, 3, 10, 10)),
-                'y': np.random.random((8, 1, 10, 10)),
-            }
-            generator.flow(train_dict, num_classes=num_classes)
-
-            # Temp dir to save generated images
-            temp_dir = self.get_temp_dir()
-
-            # Fit
-            generator.fit(images, augment=True, seed=1)
-            y_shape = tuple([images.shape[0], 1] + list(images.shape)[2:])
-            train_dict['X'] = images
-            train_dict['y'] = np.random.randint(0, 9, size=y_shape)
-
-            for x, (r, l) in generator.flow(
-                    train_dict,
-                    num_classes=num_classes,
-                    save_to_dir=temp_dir,
-                    shuffle=True):
-                self.assertEqual(x.shape[1:], images.shape[1:])
-                self.assertEqual(x.shape[1:], images.shape[1:])
-                self.assertEqual(r.shape[:-1], l.shape[:-1])
-                self.assertEqual(r.shape[-1], 5)
-                self.assertEqual(l.shape[-1], num_classes + 1)
-                break
-
-    def test_retinanet_data_generator_invalid_data(self):
-        generator = image_generators.ImageFullyConvDataGenerator(
-=======
             feats = ['appearance', 'distance', 'neighborhood', 'regionprop']
 
             # Basic test before fit
@@ -1249,7 +1162,6 @@
 
     def test_siamese_data_generator_invalid_data(self):
         generator = image_generators.SiameseDataGenerator(
->>>>>>> fc0399e9
             featurewise_center=True,
             samplewise_center=True,
             featurewise_std_normalization=True,
@@ -1257,11 +1169,8 @@
             zca_whitening=True,
             data_format='channels_last')
 
-<<<<<<< HEAD
-=======
         feats = ['appearance', 'distance', 'neighborhood', 'regionprop']
 
->>>>>>> fc0399e9
         # Test fit with invalid data
         with self.assertRaises(ValueError):
             x = np.random.random((3, 10, 10))
@@ -1271,26 +1180,14 @@
         with self.assertRaises(ValueError):
             train_dict = {
                 'X': np.random.random((8, 10, 10)),
-<<<<<<< HEAD
-                'y': np.random.random((8, 10, 10))
-            }
-            generator.flow(train_dict)
-=======
                 'y': np.random.random((8, 10, 10)),
                 'daughters': {}
             }
             generator.flow(train_dict, features=feats)
->>>>>>> fc0399e9
 
         # Test flow with non-matching batches
         with self.assertRaises(Exception):
             train_dict = {
-<<<<<<< HEAD
-                'X': np.random.random((8, 10, 10, 1)),
-                'y': np.random.random((7, 10, 10, 1))
-            }
-            generator.flow(train_dict)
-=======
                 'X': np.random.random((8, 11, 10, 10, 1)),
                 'y': np.random.random((7, 11, 10, 10, 1)),
                 'daughters': {}
@@ -1303,12 +1200,165 @@
                 'y': np.random.random((7, 11, 10, 10, 1)),
             }
             generator.flow(train_dict, features=feats)
->>>>>>> fc0399e9
         # Invalid number of channels: will work but raise a warning
         generator.fit(np.random.random((8, 10, 10, 5)))
 
         with self.assertRaises(ValueError):
-<<<<<<< HEAD
+            generator = image_generators.SiameseDataGenerator(
+                data_format='unknown')
+
+        generator = image_generators.SiameseDataGenerator(
+            zoom_range=(2, 2))
+        with self.assertRaises(ValueError):
+            generator = image_generators.SiameseDataGenerator(
+                zoom_range=(2, 2, 2))
+
+
+class TestRetinaNetDataGenerator(test.TestCase):
+
+    def test_retinanet_data_generator(self):
+        for test_images in _generate_test_images(21, 21):
+            img_list = []
+            for im in test_images:
+                img_list.append(img_to_array(im)[None, ...])
+
+            images = np.vstack(img_list)
+            generator = image_generators.RetinaNetGenerator(
+                featurewise_center=True,
+                samplewise_center=True,
+                featurewise_std_normalization=True,
+                samplewise_std_normalization=True,
+                zca_whitening=True,
+                rotation_range=90.,
+                width_shift_range=0.1,
+                height_shift_range=0.1,
+                shear_range=0.5,
+                zoom_range=0.2,
+                channel_shift_range=1.,
+                brightness_range=(1, 5),
+                fill_mode='nearest',
+                cval=0.5,
+                horizontal_flip=True,
+                vertical_flip=True)
+
+            num_classes = np.random.randint(1, 3)
+
+            # Basic test before fit
+            train_dict = {
+                'X': np.random.random((8, 10, 10, 3)),
+                'y': np.random.random((8, 10, 10, 1)),
+            }
+            generator.flow(train_dict, num_classes=num_classes)
+
+            # Temp dir to save generated images
+            temp_dir = self.get_temp_dir()
+
+            # Fit
+            generator.fit(images, augment=True, seed=1)
+            y_shape = tuple(list(images.shape)[:-1] + [1])
+            train_dict['X'] = images
+            train_dict['y'] = np.random.randint(0, 9, size=y_shape)
+            for x, (r, l) in generator.flow(
+                    train_dict,
+                    num_classes=num_classes,
+                    save_to_dir=temp_dir,
+                    shuffle=True):
+                self.assertEqual(x.shape[1:], images.shape[1:])
+                self.assertEqual(r.shape[:-1], l.shape[:-1])
+                self.assertEqual(r.shape[-1], 5)
+                self.assertEqual(l.shape[-1], num_classes + 1)
+                break
+
+    def test_retinanet_data_generator_channels_first(self):
+        for test_images in _generate_test_images(21, 21):
+            img_list = []
+            for im in test_images:
+                img_list.append(img_to_array(im)[None, ...])
+
+            images = np.vstack(img_list)
+            images = np.rollaxis(images, 3, 1)
+            generator = image_generators.RetinaNetGenerator(
+                featurewise_center=True,
+                samplewise_center=True,
+                featurewise_std_normalization=True,
+                samplewise_std_normalization=True,
+                zca_whitening=True,
+                rotation_range=90.,
+                width_shift_range=0.1,
+                height_shift_range=0.1,
+                shear_range=0.5,
+                zoom_range=0.2,
+                channel_shift_range=1.,
+                # brightness_range=(1, 5),  # TODO: `channels_first` conflict
+                fill_mode='nearest',
+                cval=0.5,
+                horizontal_flip=True,
+                vertical_flip=True,
+                data_format='channels_first')
+
+            num_classes = np.random.randint(1, 3)
+
+            # Basic test before fit
+            train_dict = {
+                'X': np.random.random((8, 3, 10, 10)),
+                'y': np.random.random((8, 1, 10, 10)),
+            }
+            generator.flow(train_dict, num_classes=num_classes)
+
+            # Temp dir to save generated images
+            temp_dir = self.get_temp_dir()
+
+            # Fit
+            generator.fit(images, augment=True, seed=1)
+            y_shape = tuple([images.shape[0], 1] + list(images.shape)[2:])
+            train_dict['X'] = images
+            train_dict['y'] = np.random.randint(0, 9, size=y_shape)
+
+            for x, (r, l) in generator.flow(
+                    train_dict,
+                    num_classes=num_classes,
+                    save_to_dir=temp_dir,
+                    shuffle=True):
+                self.assertEqual(x.shape[1:], images.shape[1:])
+                self.assertEqual(x.shape[1:], images.shape[1:])
+                self.assertEqual(r.shape[:-1], l.shape[:-1])
+                self.assertEqual(r.shape[-1], 5)
+                self.assertEqual(l.shape[-1], num_classes + 1)
+                break
+
+    def test_retinanet_data_generator_invalid_data(self):
+        generator = image_generators.ImageFullyConvDataGenerator(
+            featurewise_center=True,
+            samplewise_center=True,
+            featurewise_std_normalization=True,
+            samplewise_std_normalization=True,
+            zca_whitening=True,
+            data_format='channels_last')
+
+        # Test fit with invalid data
+        with self.assertRaises(ValueError):
+            x = np.random.random((3, 10, 10))
+            generator.fit(x)
+
+        # Test flow with invalid dimensions
+        with self.assertRaises(ValueError):
+            train_dict = {
+                'X': np.random.random((8, 10, 10)),
+                'y': np.random.random((8, 10, 10))
+            }
+            generator.flow(train_dict)
+
+        # Test flow with non-matching batches
+        with self.assertRaises(Exception):
+            train_dict = {
+                'X': np.random.random((8, 10, 10, 1)),
+                'y': np.random.random((7, 10, 10, 1))
+            }
+            generator.flow(train_dict)
+        # Invalid number of channels: will work but raise a warning
+        generator.fit(np.random.random((8, 10, 10, 5)))
+
+        with self.assertRaises(ValueError):
             generator = image_generators.ImageFullyConvDataGenerator(
                 data_format='unknown')
 
@@ -1316,13 +1366,4 @@
             zoom_range=(2, 2))
         with self.assertRaises(ValueError):
             generator = image_generators.ImageFullyConvDataGenerator(
-=======
-            generator = image_generators.SiameseDataGenerator(
-                data_format='unknown')
-
-        generator = image_generators.SiameseDataGenerator(
-            zoom_range=(2, 2))
-        with self.assertRaises(ValueError):
-            generator = image_generators.SiameseDataGenerator(
->>>>>>> fc0399e9
                 zoom_range=(2, 2, 2))