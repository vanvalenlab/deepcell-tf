# Copyright 2016-2018 David Van Valen at California Institute of Technology
# (Caltech), with support from the Paul Allen Family Foundation, Google,
# & National Institutes of Health (NIH) under Grant U24CA224309-01.
# All rights reserved.
#
# Licensed under a modified Apache License, Version 2.0 (the "License");
# you may not use this file except in compliance with the License.
# You may obtain a copy of the License at
#
#     http://www.github.com/vanvalenlab/deepcell-tf/LICENSE
#
# The Work provided may be used for non-commercial academic purposes only.
# For any other use of the Work, including commercial use, please contact:
# vanvalenlab@gmail.com
#
# Neither the name of Caltech nor the names of its contributors may be used
# to endorse or promote products derived from this software without specific
# prior written permission.
#
# Unless required by applicable law or agreed to in writing, software
# distributed under the License is distributed on an "AS IS" BASIS,
# WITHOUT WARRANTIES OR CONDITIONS OF ANY KIND, either express or implied.
# See the License for the specific language governing permissions and
# limitations under the License.
# ==============================================================================
"""Tests for transform_utils"""
from __future__ import absolute_import
from __future__ import division
from __future__ import print_function

import numpy as np
from skimage.measure import label
from tensorflow.python.platform import test
from tensorflow.python.keras import backend as K

from deepcell.utils import transform_utils


def _get_image(img_h=300, img_w=300):
    bias = np.random.rand(img_w, img_h) * 64
    variance = np.random.rand(img_w, img_h) * (255 - 64)
    img = np.random.rand(img_w, img_h) * variance + bias
    return img


def _generate_test_masks():
    img_w = img_h = 30
    mask_images = []
    for _ in range(8):
        imarray = np.random.randint(2, size=(img_w, img_h, 1))
        mask_images.append(imarray)
    return mask_images


class TransformUtilsTest(test.TestCase):
    def test_deepcell_transform_2d(self):
        maskstack = np.array([label(i) for i in _generate_test_masks()])
<<<<<<< HEAD
        dc_maskstack = transform_utils.deepcell_transform(
            maskstack, data_format='channels_last')
        dc_maskstack_dil = transform_utils.deepcell_transform(
=======
        dc_maskstack = deepcell_transform(maskstack, data_format=None)
        dc_maskstack_dilated = deepcell_transform(
>>>>>>> 9f23b1f2
            maskstack, dilation_radius=1, data_format='channels_last')

        self.assertEqual(dc_maskstack.shape[-1], 4)
        self.assertEqual(dc_maskstack_dil.shape[-1], 4)
        self.assertGreater(
            dc_maskstack_dil[..., 0].sum() + dc_maskstack_dil[..., 1].sum(),
            dc_maskstack[..., 0].sum() + dc_maskstack[..., 1].sum())

    def test_deepcell_transform_3d(self):
        frames = 10
        img_list = []
        for im in _generate_test_masks():
            frame_list = []
            for _ in range(frames):
                frame_list.append(label(im))
            img_stack = np.array(frame_list)
            img_list.append(img_stack)

        maskstack = np.vstack(img_list)
<<<<<<< HEAD
        batches = maskstack.shape[0] // frames
        new_shape = tuple([batches, frames] + list(maskstack.shape[1:]))
        maskstack = np.reshape(maskstack, new_shape)
        dc_maskstack = transform_utils.deepcell_transform(
            maskstack, data_format='channels_last')
        dc_maskstack_dil = transform_utils.deepcell_transform(
=======
        batch_count = maskstack.shape[0] // frames
        maskstack = np.reshape(maskstack, (batch_count, frames, *maskstack.shape[1:]))
        dc_maskstack = deepcell_transform(maskstack, data_format=None)
        dc_maskstack_dilated = deepcell_transform(
>>>>>>> 9f23b1f2
            maskstack, dilation_radius=2, data_format='channels_last')
        self.assertEqual(dc_maskstack.shape[-1], 4)
        self.assertEqual(dc_maskstack_dil.shape[-1], 4)
        self.assertGreater(
            dc_maskstack_dil[..., 0].sum() + dc_maskstack_dil[..., 1].sum(),
            dc_maskstack[..., 0].sum() + dc_maskstack[..., 1].sum())

    def test_erode_edges_2d(self):
        for img in _generate_test_masks():
            img = label(img)
            img = np.squeeze(img)

            erode_0 = transform_utils.erode_edges(img, erosion_width=0)
            erode_1 = transform_utils.erode_edges(img, erosion_width=1)
            erode_2 = transform_utils.erode_edges(img, erosion_width=2)

            self.assertEqual(img.shape, erode_0.shape)
            self.assertEqual(erode_0.shape, erode_1.shape)
            self.assertEqual(erode_1.shape, erode_2.shape)
            self.assertAllEqual(erode_0, img)
            self.assertGreater(np.sum(erode_0), np.sum(erode_1))
            self.assertGreater(np.sum(erode_1), np.sum(erode_2))

            # test too few dims
            with self.assertRaises(ValueError):
                erode_1 = transform_utils.erode_edges(img[0], erosion_width=1)

    def test_erode_edges_3d(self):
        mask_stack = np.array(_generate_test_masks())
        unique_stack = np.zeros(mask_stack.shape)

        for i, mask in enumerate(_generate_test_masks()):
            unique_stack[i] = label(mask)

        unique_stack = np.squeeze(unique_stack)

        erode_0 = transform_utils.erode_edges(unique_stack, erosion_width=0)
        erode_1 = transform_utils.erode_edges(unique_stack, erosion_width=1)
        erode_2 = transform_utils.erode_edges(unique_stack, erosion_width=2)

        self.assertEqual(unique_stack.shape, erode_0.shape)
        self.assertEqual(erode_0.shape, erode_1.shape)
        self.assertEqual(erode_1.shape, erode_2.shape)
        self.assertAllEqual(erode_0, unique_stack)
        self.assertGreater(np.sum(erode_0), np.sum(erode_1))
        self.assertGreater(np.sum(erode_1), np.sum(erode_2))

        # test too many dims
        with self.assertRaises(ValueError):
            unique_stack = np.expand_dims(unique_stack, axis=-1)
            erode_1 = transform_utils.erode_edges(unique_stack, erosion_width=1)

    def test_distance_transform_3d(self):
        mask_stack = np.array(_generate_test_masks())
        unique_stack = np.zeros(mask_stack.shape)

        for i, mask in enumerate(_generate_test_masks()):
            unique_stack[i] = label(mask)

        K.set_image_data_format('channels_last')

        bins = 3
        distance = transform_utils.distance_transform_3d(unique_stack, bins=bins)
        distance = np.expand_dims(distance, axis=-1)
        self.assertAllEqual(np.unique(distance), np.array([0, 1, 2]))
        self.assertEqual(distance.shape, unique_stack.shape)

        bins = 4
        distance = transform_utils.distance_transform_3d(unique_stack, bins=bins)
        distance = np.expand_dims(distance, axis=-1)
        self.assertAllEqual(np.unique(distance), np.array([0, 1, 2, 3]))
        self.assertEqual(distance.shape, unique_stack.shape)

        K.set_image_data_format('channels_first')
        unique_stack = np.rollaxis(unique_stack, -1, 1)

        bins = 3
        distance = transform_utils.distance_transform_3d(unique_stack, bins=bins)
        distance = np.expand_dims(distance, axis=1)
        self.assertAllEqual(np.unique(distance), np.array([0, 1, 2]))
        self.assertEqual(distance.shape, unique_stack.shape)

        bins = 4
        distance = transform_utils.distance_transform_3d(unique_stack, bins=bins)
        distance = np.expand_dims(distance, axis=1)
        self.assertAllEqual(np.unique(distance), np.array([0, 1, 2, 3]))
        self.assertEqual(distance.shape, unique_stack.shape)

    def test_distance_transform_2d(self):
        for img in _generate_test_masks():
            K.set_image_data_format('channels_last')
            bins = 3
            distance = transform_utils.distance_transform_2d(img, bins=bins)
            self.assertAllEqual(np.unique(distance), np.array([0, 1, 2]))
            self.assertEqual(np.expand_dims(distance, axis=-1).shape, img.shape)

            bins = 4
            distance = transform_utils.distance_transform_2d(img, bins=bins)
            self.assertAllEqual(np.unique(distance), np.array([0, 1, 2, 3]))
            self.assertEqual(np.expand_dims(distance, axis=-1).shape, img.shape)

            K.set_image_data_format('channels_first')
            img = np.rollaxis(img, -1, 1)

            bins = 3
            distance = transform_utils.distance_transform_2d(img, bins=bins)
            self.assertAllEqual(np.unique(distance), np.array([0, 1, 2]))
            self.assertEqual(np.expand_dims(distance, axis=1).shape, img.shape)

            bins = 4
            distance = transform_utils.distance_transform_2d(img, bins=bins)
            self.assertAllEqual(np.unique(distance), np.array([0, 1, 2, 3]))
            self.assertEqual(np.expand_dims(distance, axis=1).shape, img.shape)

    def test_to_categorical(self):
        num_classes = 5
        shapes = [(1,), (3,), (4, 3), (5, 4, 3), (3, 1), (3, 2, 1)]
        expected_shapes = [(1, num_classes),
                           (3, num_classes),
                           (12, num_classes),
                           (60, num_classes),
                           (3, num_classes),
                           (6, num_classes)]
        labels = [np.random.randint(0, num_classes, shape) for shape in shapes]
        one_hots = [transform_utils.to_categorical(l, num_classes) for l in labels]
        for lbl, one_hot, expected_shape in zip(labels, one_hots, expected_shapes):
            # Check shape
            self.assertEqual(one_hot.shape, expected_shape)
            # Make sure there are only 0s and 1s
            self.assertAllEqual(one_hot, one_hot.astype(bool))
            # Make sure there is exactly one 1 in a row
            assert np.all(one_hot.sum(axis=-1) == 1)
            # Get original labels back from one hots
            self.assertAllEqual(np.argmax(one_hot, -1).reshape(lbl.shape), lbl)

    def test_rotate_array_0(self):
        img = _get_image()
        unrotated_image = transform_utils.rotate_array_0(img)
        self.assertAllEqual(unrotated_image, img)

    def test_rotate_array_90(self):
        img = _get_image()
        rotated_image = transform_utils.rotate_array_90(img)
        expected_image = np.rot90(img)
        self.assertAllEqual(rotated_image, expected_image)

    def test_rotate_array_180(self):
        img = _get_image()
        rotated_image = transform_utils.rotate_array_180(img)
        expected_image = np.rot90(np.rot90(img))
        self.assertAllEqual(rotated_image, expected_image)

    def test_rotate_array_270(self):
        img = _get_image()
        rotated_image = transform_utils.rotate_array_270(img)
        expected_image = np.rot90(np.rot90(np.rot90(img)))
        self.assertAllEqual(rotated_image, expected_image)

    def test_rotate_array_90_and_180(self):
        img = _get_image()
        rotated_image1 = transform_utils.rotate_array_90(img)
        rotated_image1 = transform_utils.rotate_array_90(rotated_image1)
        rotated_image2 = transform_utils.rotate_array_180(img)
        self.assertAllEqual(rotated_image1, rotated_image2)

if __name__ == '__main__':
    test.main()<|MERGE_RESOLUTION|>--- conflicted
+++ resolved
@@ -55,14 +55,9 @@
 class TransformUtilsTest(test.TestCase):
     def test_deepcell_transform_2d(self):
         maskstack = np.array([label(i) for i in _generate_test_masks()])
-<<<<<<< HEAD
         dc_maskstack = transform_utils.deepcell_transform(
-            maskstack, data_format='channels_last')
+            maskstack, data_format=None)
         dc_maskstack_dil = transform_utils.deepcell_transform(
-=======
-        dc_maskstack = deepcell_transform(maskstack, data_format=None)
-        dc_maskstack_dilated = deepcell_transform(
->>>>>>> 9f23b1f2
             maskstack, dilation_radius=1, data_format='channels_last')
 
         self.assertEqual(dc_maskstack.shape[-1], 4)
@@ -82,19 +77,12 @@
             img_list.append(img_stack)
 
         maskstack = np.vstack(img_list)
-<<<<<<< HEAD
-        batches = maskstack.shape[0] // frames
-        new_shape = tuple([batches, frames] + list(maskstack.shape[1:]))
+        batch_count = maskstack.shape[0] // frames
+        new_shape = (batch_count, frames, *maskstack.shape[1:])
         maskstack = np.reshape(maskstack, new_shape)
         dc_maskstack = transform_utils.deepcell_transform(
-            maskstack, data_format='channels_last')
+            maskstack, data_format=None)
         dc_maskstack_dil = transform_utils.deepcell_transform(
-=======
-        batch_count = maskstack.shape[0] // frames
-        maskstack = np.reshape(maskstack, (batch_count, frames, *maskstack.shape[1:]))
-        dc_maskstack = deepcell_transform(maskstack, data_format=None)
-        dc_maskstack_dilated = deepcell_transform(
->>>>>>> 9f23b1f2
             maskstack, dilation_radius=2, data_format='channels_last')
         self.assertEqual(dc_maskstack.shape[-1], 4)
         self.assertEqual(dc_maskstack_dil.shape[-1], 4)
@@ -124,64 +112,64 @@
 
     def test_erode_edges_3d(self):
         mask_stack = np.array(_generate_test_masks())
-        unique_stack = np.zeros(mask_stack.shape)
+        unique = np.zeros(mask_stack.shape)
 
         for i, mask in enumerate(_generate_test_masks()):
-            unique_stack[i] = label(mask)
-
-        unique_stack = np.squeeze(unique_stack)
-
-        erode_0 = transform_utils.erode_edges(unique_stack, erosion_width=0)
-        erode_1 = transform_utils.erode_edges(unique_stack, erosion_width=1)
-        erode_2 = transform_utils.erode_edges(unique_stack, erosion_width=2)
-
-        self.assertEqual(unique_stack.shape, erode_0.shape)
+            unique[i] = label(mask)
+
+        unique = np.squeeze(unique)
+
+        erode_0 = transform_utils.erode_edges(unique, erosion_width=0)
+        erode_1 = transform_utils.erode_edges(unique, erosion_width=1)
+        erode_2 = transform_utils.erode_edges(unique, erosion_width=2)
+
+        self.assertEqual(unique.shape, erode_0.shape)
         self.assertEqual(erode_0.shape, erode_1.shape)
         self.assertEqual(erode_1.shape, erode_2.shape)
-        self.assertAllEqual(erode_0, unique_stack)
+        self.assertAllEqual(erode_0, unique)
         self.assertGreater(np.sum(erode_0), np.sum(erode_1))
         self.assertGreater(np.sum(erode_1), np.sum(erode_2))
 
         # test too many dims
         with self.assertRaises(ValueError):
-            unique_stack = np.expand_dims(unique_stack, axis=-1)
-            erode_1 = transform_utils.erode_edges(unique_stack, erosion_width=1)
+            unique = np.expand_dims(unique, axis=-1)
+            erode_1 = transform_utils.erode_edges(unique, erosion_width=1)
 
     def test_distance_transform_3d(self):
         mask_stack = np.array(_generate_test_masks())
-        unique_stack = np.zeros(mask_stack.shape)
+        unique = np.zeros(mask_stack.shape)
 
         for i, mask in enumerate(_generate_test_masks()):
-            unique_stack[i] = label(mask)
+            unique[i] = label(mask)
 
         K.set_image_data_format('channels_last')
 
         bins = 3
-        distance = transform_utils.distance_transform_3d(unique_stack, bins=bins)
+        distance = transform_utils.distance_transform_3d(unique, bins=bins)
         distance = np.expand_dims(distance, axis=-1)
         self.assertAllEqual(np.unique(distance), np.array([0, 1, 2]))
-        self.assertEqual(distance.shape, unique_stack.shape)
+        self.assertEqual(distance.shape, unique.shape)
 
         bins = 4
-        distance = transform_utils.distance_transform_3d(unique_stack, bins=bins)
+        distance = transform_utils.distance_transform_3d(unique, bins=bins)
         distance = np.expand_dims(distance, axis=-1)
         self.assertAllEqual(np.unique(distance), np.array([0, 1, 2, 3]))
-        self.assertEqual(distance.shape, unique_stack.shape)
+        self.assertEqual(distance.shape, unique.shape)
 
         K.set_image_data_format('channels_first')
-        unique_stack = np.rollaxis(unique_stack, -1, 1)
+        unique = np.rollaxis(unique, -1, 1)
 
         bins = 3
-        distance = transform_utils.distance_transform_3d(unique_stack, bins=bins)
+        distance = transform_utils.distance_transform_3d(unique, bins=bins)
         distance = np.expand_dims(distance, axis=1)
         self.assertAllEqual(np.unique(distance), np.array([0, 1, 2]))
-        self.assertEqual(distance.shape, unique_stack.shape)
+        self.assertEqual(distance.shape, unique.shape)
 
         bins = 4
-        distance = transform_utils.distance_transform_3d(unique_stack, bins=bins)
+        distance = transform_utils.distance_transform_3d(unique, bins=bins)
         distance = np.expand_dims(distance, axis=1)
         self.assertAllEqual(np.unique(distance), np.array([0, 1, 2, 3]))
-        self.assertEqual(distance.shape, unique_stack.shape)
+        self.assertEqual(distance.shape, unique.shape)
 
     def test_distance_transform_2d(self):
         for img in _generate_test_masks():
@@ -219,8 +207,8 @@
                            (3, num_classes),
                            (6, num_classes)]
         labels = [np.random.randint(0, num_classes, shape) for shape in shapes]
-        one_hots = [transform_utils.to_categorical(l, num_classes) for l in labels]
-        for lbl, one_hot, expected_shape in zip(labels, one_hots, expected_shapes):
+        ohes = [transform_utils.to_categorical(l, num_classes) for l in labels]
+        for lbl, one_hot, expected_shape in zip(labels, ohes, expected_shapes):
             # Check shape
             self.assertEqual(one_hot.shape, expected_shape)
             # Make sure there are only 0s and 1s
